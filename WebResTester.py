--- conflicted
+++ resolved
@@ -1,12 +1,6 @@
-import os
 from ae_console_app import ConsoleApp, Progress, uprint, DEBUG_LEVEL_VERBOSE
-<<<<<<< HEAD
-from sxmlif import SihotXmlBuilder
-from acif import AcuResToSihot, add_ac_options
-=======
-from sxmlif import SihotXmlBuilder, ResToSihot, ResResponse, ResFetch, ResSearch
-from acif import add_ac_options
->>>>>>> 53e2b02b
+from sxmlif import SihotXmlBuilder, ResResponse, ResFetch, ResSearch
+from acif import add_ac_options, AcuResToSihot
 from shif import add_sh_options
 
 __version__ = '0.3'
