--- conflicted
+++ resolved
@@ -5,18 +5,14 @@
     0.1     first beta.
     0.2     refactored using add_ass_options() and init_ass_data().
 """
+import datetime
 import pprint
 from collections import OrderedDict
 
 from ae_console_app import ConsoleApp, uprint, to_ascii, DEBUG_LEVEL_VERBOSE
 from ae_db import PostgresDB
-<<<<<<< HEAD
 from sxmlif import AcuResToSihot, AC_ID_2ND_COUPLE_SUFFIX
 from shif import elem_value, pax_count, gds_no, elem_path_join, guest_data, SH_DATE_FORMAT
-=======
-from sxmlif import ResToSihot, AC_ID_2ND_COUPLE_SUFFIX
-from shif import guest_data
->>>>>>> 53e2b02b
 from sfif import obj_from_id
 from ass_sys_data import (add_ass_options, init_ass_data, ensure_long_id, correct_email, correct_phone,
                           field_desc, field_clients_idx,
