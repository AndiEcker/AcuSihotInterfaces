--- conflicted
+++ resolved
@@ -8,17 +8,13 @@
     0.4     refactored Salesforce reservation upload/upsert (now using new APEX method reservation_upsert()).
     0.5     added sync caching methods *_sync_to_sf() for better error handling and conflict clearing.
     0.6     removed check of re-sync within handle_xml(), fixed bugs in SQL queries for to fetch next unsynced res/room.
-    0.7     reset/resend ResSfId/rgr_sf_id to SF on err message fragments and added pprint/ppf().
+    0.7     reset/resend ResOppId/rgr_sf_id to SF on err message fragments and added pprint/ppf().
     0.8     added SSL to postgres connection.
-<<<<<<< HEAD
-    0.9     refactored to use ae_sys_data.
-=======
     0.9     added email notification on empty return values on res send to SF (from sf_conn.res_upsert()) - merged to
             sys_data_generic branch.
     1.0     Q&D fix for to not send any rental reservations.
     1.1     Fixed bug to not store rgr_sf_id into ass_cache.
     1.2     Changed DB-Locks to RLocks and added outer locking on transaction commit level.
->>>>>>> bbae1cf3
 """
 import datetime
 import threading
@@ -34,11 +30,7 @@
 from shif import guest_data, ResFetch
 from ass_sys_data import add_ass_options, init_ass_data, AssSysData
 
-<<<<<<< HEAD
-__version__ = '0.9'
-=======
 __version__ = '1.2'
->>>>>>> bbae1cf3
 
 cae = ConsoleApp(__version__, "Listening to Sihot SXML interface and updating AssCache/Postgres and Salesforce",
                  multi_threading=True)
@@ -367,8 +359,8 @@
         rec_ctx.update(req_res_data=req_rgr,
                        ObjId=req_rgr.get('rgr_obj_id', ''),
                        HotelId=getattr(req, 'hn', None),
-                       No=req_rgr.get('rgr_res_id', ''),
-                       SubNo=req_rgr.get('rgr_sub_id', ''),
+                       ResId=req_rgr.get('rgr_res_id', ''),
+                       ResSubId=req_rgr.get('rgr_sub_id', ''),
                        # ResRoomNo=req_rgr.get('rgc_list', [dict(), ])[0].get('rgc_room_id', ''),
                        RoomNo=req_rgr.get('rgr_room_id', ''),
                        )
@@ -401,7 +393,7 @@
 def _room_change_ass(asd, req, rec_ctx, oc, sub_no, room_id, action_time):
     ho_id = req.hn
     res_no = req.res_nr
-    rec_ctx.update(HotelId=ho_id, No=res_no, SubNo=sub_no, RoomNo=room_id, extended_oc=oc, action_time=action_time)
+    rec_ctx.update(HotelId=ho_id, ResId=res_no, ResSubId=sub_no, RoomNo=room_id, extended_oc=oc, action_time=action_time)
     log_msg(proc_context(rec_ctx) + "{} room change; ctx={} xml='{}'".format(oc, ppf(rec_ctx), req.get_xml()),
             importance=3, notify=debug_level >= DEBUG_LEVEL_VERBOSE)
 
@@ -554,6 +546,8 @@
         org = organization_name(xml_request)
 
         err_messages = list()
+
+        err_code = 0
         try:
             msg = reload_oc_config()
             if msg:
