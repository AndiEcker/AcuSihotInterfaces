"""
    AssServer is listening on the SIHOT SXML interface for to propagate room check-ins/check-outs/move
    and reservation changes onto the AssCache/Postgres database.

    0.1     first beta.
    0.2     refactored using add_ass_options() and init_ass_data().
    0.3     added shClientIP config variable (because Sihot SXML push interface needs localhost instead of external IP).
    0.4     refactored Salesforce reservation upload/upsert (now using new APEX method reservation_upsert()).
    0.5     added sync caching methods *_sync_to_sf() for better error handling and conflict clearing.
    0.6     removed check of re-sync within handle_xml(), fixed bugs in SQL queries for to fetch next unsynced res/room.
<<<<<<< HEAD
=======
    0.7     reset/resend ResOppId/rgr_sf_id to SF on err message fragments and added pprint/ppf().
>>>>>>> 292b36fd
"""
import datetime
import threading
import time
from functools import partial
from traceback import format_exc
import pprint

from ae_console_app import ConsoleApp, uprint, missing_requirements, DEBUG_LEVEL_ENABLED, DEBUG_LEVEL_VERBOSE
from ae_tcp import RequestXmlHandler, TcpServer, TCP_CONNECTION_BROKEN_MSG
from sxmlif import Request, ResChange, RoomChange, SihotXmlBuilder, ResFetch
from shif import elem_value, guest_data
from ass_sys_data import add_ass_options, init_ass_data, AssSysData

__version__ = '0.7'

cae = ConsoleApp(__version__, "Listening to Sihot SXML interface and updating AssCache/Postgres and Salesforce",
                 multi_threading=True)
cae.add_option('cmdInterval', "sync interval in seconds (pass 0 for always running sync to SF)", 39, 'l')
ass_options = add_ass_options(cae, client_port=12000, add_kernel_port=True)

debug_level = cae.get_option('debugLevel')
ass_data = init_ass_data(cae, ass_options)

interval = cae.get_option('cmdInterval')
uprint("Sync to SF interval: {} seconds".format(interval))

sys_conns = ass_data['assSysData']
if sys_conns.error_message:
    uprint("AssServer startup error initializing AssSysData: ", sys_conns.error_message)
    cae.shutdown(exit_code=9)

mr = missing_requirements(sys_conns, [['ass_db'], ['acu_db'], ['sf_conn'], ['sh_conn']], bool_check=True)
if mr:
    uprint("Invalid connection-credentials/-configuration of the external systems:", mr)
    cae.shutdown(exit_code=12)

notification = ass_data['notification']

sys_conns.close_dbs()
sys_conns = ass_data['assSysData'] = None  # del/free not thread-save sys db connections


ppf = pprint.PrettyPrinter(indent=6, width=96, depth=9).pformat


log_lock = threading.Lock()


def log_msg(msg, *args, **kwargs):
    log_lock.acquire()
    is_error = kwargs.get('is_error', False)
    notify = kwargs.get('notify', False)
    if debug_level >= kwargs.get('minimum_debug_level', DEBUG_LEVEL_ENABLED) or is_error or notify:
        importance = kwargs.get('importance', 2)
        seps = '\n' * (importance - 2)
        msg = seps + ' ' * (4 - importance) + ('*' if is_error else '#') * importance + '  ' + msg
        if args:
            msg += " (args={})".format(ppf(args))
        uprint(msg)
        if notification and (is_error or notify):
            notification.send_notification(msg_body=msg, subject='AssServer notification')
    log_lock.release()


def proc_context(rec_ctx):
    ctx_str = ""
    if 'procedure' in rec_ctx:
        ctx_str += rec_ctx['procedure']
    ctx_str += "("

    if 'extended_oc' in rec_ctx:
        ctx_str += rec_ctx['extended_oc']
    elif 'oc' in rec_ctx:
        ctx_str += rec_ctx['oc']
    else:
        ctx_str += "??"
    ctx_str += ", "

    if 'RoomNo' in rec_ctx:
        ctx_str += rec_ctx['RoomNo'] + ", "

    if 'ResId' in rec_ctx:
        ctx_str += rec_ctx['ResId']
    if "SubId" in rec_ctx:
        ctx_str += "/" + rec_ctx['SubId']
    if "HotelId" in rec_ctx:
        ctx_str += "@" + rec_ctx['HotelId']

    ctx_str += "): "

    return ctx_str


def check_res_change_data(rec_ctx):
    """ TODO: migrate as field checker to AssCacheSync or as generic ass_sys_data method for system comparing/checking
    Compare data from SXML request (OCs: CR, CI, CO and RM) with reservation data loaded directly from Sihot/ResFetch.

    :param rec_ctx:     current rec context dict with:
                        req_res_data:   original Sihot notification request.
                        sh_res_data:    full Sihot reservation data (fetched with ResFetch()).
                        ass_res_data:   cached data (res_groups and res_group_clients).
    """
    rrd = rec_ctx['req_res_data']
    srd = rec_ctx['sh_res_data']
    ard = rec_ctx['ass_res_data']
    if not rrd['rgr_obj_id'] == elem_value(srd, ['RESERVATION', 'OBJID']) == ard['rgr_obj_id']:
        # fetched res has obj id in ['RESERVATION', 'OBJID'], req in ['SIHOT-Document', 'SIHOT-Reservation', 'OBJID']
        log_msg(proc_context(rec_ctx) + "Sihot Reservation Object Id mismatch req/sh/ass={}/{}/{}"
                .format(rrd['rgr_obj_id'], elem_value(srd, ['RESERVATION', 'OBJID']), ard['rgr_obj_id']), notify=True)
    if not rrd['rgr_ho_fk'] == elem_value(srd, 'RES-HOTEL') == ard['rgr_ho_fk']:
        log_msg(proc_context(rec_ctx) + "Sihot Hotel Id mismatch req/sh/ass={}/{}/{}"
                .format(rrd['rgr_ho_fk'], elem_value(srd, 'RES-HOTEL'), ard['rgr_ho_fk']), notify=True)
    if not rrd['rgr_res_id'] == elem_value(srd, 'RES-NR') == ard['rgr_res_id']:
        log_msg(proc_context(rec_ctx) + "Sihot Res Id mismatch req/sh/ass={}/{}/{}"
                .format(rrd['rgr_res_id'], elem_value(srd, 'RES-NR'), ard['rgr_res_id']), notify=True)
    if not rrd['rgr_sub_id'] == elem_value(srd, 'SUB-NR') == ard['rgr_sub_id']:
        log_msg(proc_context(rec_ctx) + "Sihot Res Sub Id mismatch req/sh/ass={}/{}/{}"
                .format(rrd['rgr_sub_id'], elem_value(srd, 'SUB-NR'), ard['rgr_sub_id']), notify=True)
    if not rrd['rgr_room_id'] == elem_value(srd, 'RN') == ard['rgr_room_id']:
        log_msg(proc_context(rec_ctx) + "Sihot Room No (main) mismatch req/sh/ass={}/{}/{}"
                .format(rrd['rgr_room_id'], elem_value(srd, 'RN'), ard['rgr_room_id']), notify=True)
    for idx, rgc in enumerate(rrd['rgc_list']):
        ard_room = ard.get('rgc_list')
        if ard_room:
            ard_room = ard_room[min(idx, len(ard_room) - 1)].get('rgc_room_id', '')
        if ard_room == list():
            ard_room = None
        if not rgc.get('rgc_room_id') == elem_value(srd, ['PERSON', 'RN'], arri=idx) == ard_room:
            log_msg(proc_context(rec_ctx) + "Sihot Room No (rooming list) mismatch req/sh/ass={}/{}/{}"
                    .format(rrd.get('rgc_room_id'), elem_value(srd, ['PERSON', 'RN'], arri=idx), ard_room), notify=True)


def res_from_sh_to_sf(asd, ass_changed_res):
    ho_id, res_id, sub_id = ass_changed_res['rgr_ho_fk'], ass_changed_res['rgr_res_id'], ass_changed_res['rgr_sub_id']
    log_msg("res_from_sh_to_sf({}/{}@{}): sync reservation from SH ObjID={} to SF ResOppId={}"
            .format(res_id, sub_id, ho_id, ass_changed_res['rgr_obj_id'], ass_changed_res['rgr_sf_id']),
            importance=4, notify=debug_level >= DEBUG_LEVEL_VERBOSE)

    sh_res = ResFetch(cae).fetch_by_res_id(ho_id, res_id, sub_id)
    if not isinstance(sh_res, dict):
        return sh_res

    sh_cl = None
    sh_id = elem_value(sh_res, ['RESCHANNELLIST', 'RESCHANNEL', 'OBJID'])     # ==ass_res['rgr_order_cl_fk']
    if sh_id:
        sh_cl = guest_data(cae, sh_id)
    if not isinstance(sh_cl, dict):
        log_msg("res_from_sh_to_sf({}): guest not found; objId={}; err='{}'"
                .format(ppf(ass_changed_res), sh_id, ppf(sh_cl)), notify=debug_level >= DEBUG_LEVEL_VERBOSE)
        sh_cl = dict()

    rgr_sf_id = ass_changed_res['rgr_sf_id']
    if not rgr_sf_id:
        # try to determine SF Reservation Opportunity ID from Acumen
        obj_id = ass_changed_res['rgr_obj_id']
        if obj_id:
            res = asd.load_view(asd.acu_db, 'T_RU inner join T_MS on RU_MLREF = MS_MLREF', ['MS_SF_DL_ID'],
                                "RU_SIHOT_OBJID = :obj_id", dict(obj_id=obj_id))
            if res and res[0] and res[0][0]:
                rgr_sf_id = res[0][0]
        if not rgr_sf_id:
            log_msg("res_from_sh_to_sf({}): Opportunity ID not found for Sihot Res Obj ID {}; err='{}'"
                    .format(ppf(ass_changed_res), obj_id, asd.error_message),
                    notify=debug_level >= DEBUG_LEVEL_VERBOSE)

    ass_res = dict()
    if asd.sh_res_change_to_ass(sh_res, rgr_dict=ass_res):
        return asd.error_message

    # convert sh xml and ass_cache db columns to fields, and then push to Salesforce server via APEX method call
    # TODO: MERGE WITH NEXT VERSION sys_data_generic BRANCH
    # res_fields = asd.fields_from_sh(sh_cl)
    # res_fields.update(asd.fields_from_ass(ass_res))
    # err_msg = asd.sf_res_upsert(res_fields, dict(rgr_sf_id=rgr_sf_id))  # (col_values, chk_values)
    err_msg = asd.sf_res_upsert(rgr_sf_id, sh_cl, ass_res)
    if err_msg:
        return "res_from_sh_to_sf({}): SF reservation push/update err='{}', rollback='{}'"\
            .format(ppf(ass_changed_res), err_msg, asd.ass_db.rollback())

    # no errors on sync to SF, then set last sync timestamp
    chk_values = dict(rgr_ho_fk=ho_id, rgr_res_id=res_id, rgr_sub_id=sub_id)
    if not asd.rgr_upsert(dict(rgr_last_sync=ass_changed_res['rgr_last_sync']), chk_values, commit=True):
        err_msg = "res_from_sh_to_sf({}): last reservation sync timestamp ass_cache update failed"\
                      .format(ppf(ass_changed_res)) + asd.error_message

    return err_msg


def room_change_to_sf(asd, ass_res):
    ho_id, res_id, sub_id = ass_res['rgr_ho_fk'], ass_res['rgr_res_id'], ass_res['rgr_sub_id']
    log_msg("room_change_to_sf({}/{}@{}): sync room change from SH ObjID={} to SF ResOppId={}"
            .format(res_id, sub_id, ho_id, ass_res['rgr_obj_id'], ass_res['rgr_sf_id']),
            importance=4, notify=debug_level >= DEBUG_LEVEL_VERBOSE)

    err_msg = asd.sf_room_change(ass_res['rgr_sf_id'],
                                 ass_res['rgr_time_in'], ass_res['rgr_time_out'], ass_res['rgr_room_id'])
    if err_msg:
        return "room_change_to_sf({}): SF room push/update err='{}'".format(ppf(ass_res), err_msg)

    # no errors on sync to SF, then set last sync timestamp
    chk_values = dict(rgr_ho_fk=ho_id, rgr_res_id=res_id, rgr_sub_id=sub_id)
    if not asd.rgr_upsert(dict(rgr_room_last_sync=ass_res['rgr_room_last_sync']), chk_values, commit=True):
        err_msg = "room_change_to_sf({}): last room sync timestamp ass_cache update err='{}'"\
                      .format(ppf(ass_res), asd.error_message)

    return err_msg


# variables for to control sync runs (using separate timer-thread)
sync_run_requested = None
sync_timer = None
sync_lock = threading.Lock()
lock_timeout = datetime.timedelta(seconds=interval * 18)


def check_and_init_sync_to_sf(wait=0.0):
    global sync_run_requested, sync_timer

    # experienced strange locking where sync_run_requested was set but run_sync_to_sf() was no longer running
    now = datetime.datetime.now()
    if sync_run_requested and now - sync_run_requested > lock_timeout:
        log_msg("check_and_init_sync_to_sf({}): {}locked sync lock timeout after {}; resetting timer {} requested at {}"
                .format(wait, "" if sync_lock.locked() else "UN", lock_timeout, sync_timer, sync_run_requested),
                importance=4, notify=True)
        sync_run_requested = None
        if sync_timer:
            sync_timer.cancel()
            sync_timer = None
        if sync_lock:
            sync_lock.release()

    # check if run_sync_to_sf() is running or requested to run soon, and if not then start new timer
    locked = sync_run_requested or sync_timer or not sync_lock.acquire(blocking=False)
    if locked:
        log_msg("check_and_init_sync_to_sf({}): sync to SF request blocked; last request was at {}; timer-obj={}"
                .format(wait, sync_run_requested, sync_timer),
                importance=4, notify=debug_level >= DEBUG_LEVEL_VERBOSE)
    else:
        sync_run_requested = now
        sync_timer = threading.Timer(wait, run_sync_to_sf)
        log_msg("check_and_init_sync_to_sf({}): new sync to SF; requested at {}; will run at {}; timer-obj={}"
                .format(wait, sync_run_requested, sync_run_requested + datetime.timedelta(seconds=wait), sync_timer),
                importance=4, notify=debug_level >= DEBUG_LEVEL_VERBOSE)
        sync_timer.start()

    return not locked


def run_sync_to_sf():
    global sync_run_requested, sync_timer
    asd = None
    err_msg = ""
    sync_count = 0
    try:
        asd = AssSysData(cae, err_logger=partial(log_msg, is_error=True), warn_logger=log_msg)
        ass_id_cols = ['rgr_sf_id', 'rgr_obj_id', 'rgr_ho_fk', 'rgr_res_id', 'rgr_sub_id']
        while True:
            res_changed = room_changed = None
            action_time = datetime.datetime.now()

            res_list = asd.rgr_fetch_list(['rgr_last_change', ] + ass_id_cols,
                                          where_group_order="(rgr_last_sync IS null OR rgr_last_change > rgr_last_sync)"
                                                            " AND rgr_last_change IS NOT null"
                                                            " ORDER BY rgr_last_change LIMIT 1")
            if res_list:
                res_changed = res_list[0][0]
            elif asd.error_message:
                err_msg = asd.error_message
                break

            room_cols = ['rgr_room_last_change', 'rgr_time_in', 'rgr_time_out', 'rgr_room_id'] + ass_id_cols
            room_list = asd.rgr_fetch_list(room_cols, where_group_order="rgr_sf_id != '' "
                                                                        "AND rgr_room_last_change IS NOT null "
                                                                        "AND (rgr_room_last_sync IS null"
                                                                        " OR rgr_room_last_change > rgr_room_last_sync)"
                                                                        " ORDER BY rgr_room_last_change LIMIT 1")
            if room_list:
                room_changed = room_list[0][0]
            elif asd.error_message:
                err_msg = asd.error_message
                break

            if res_changed and (not room_changed or res_changed <= room_changed):
                ass_res = dict(zip(ass_id_cols, res_list[0][1:]))
                ass_res['rgr_last_sync'] = action_time
                log_msg("run_sync_to_sf() fetch from Sihot and send to SF the changed res={}".format(ppf(ass_res)),
                        notify=debug_level > DEBUG_LEVEL_VERBOSE)
                err_msg = res_from_sh_to_sf(asd, ass_res)
            elif room_changed and (not res_changed or room_changed < res_changed):
                ass_res = dict(zip(room_cols, room_list[0]))
                ass_res['rgr_room_last_sync'] = action_time
                log_msg("run_sync_to_sf() send to SF the room change {}".format(ppf(ass_res)),
                        notify=debug_level > DEBUG_LEVEL_VERBOSE)
                err_msg = room_change_to_sf(asd, ass_res)
            else:
                break
            if err_msg:
                break
            sync_count += 1

    except Exception as ex:
        err_msg += "exception='{}'\n{}".format(ex, format_exc())
    finally:
        if asd:
            asd.close_dbs()

    log_msg("run_sync_to_sf() requested at {}; processed {} syncs; finished at {}; err?='{}'"
            .format(sync_run_requested, sync_count, datetime.datetime.now(), err_msg),
            importance=3, is_error=err_msg, minimum_debug_level=DEBUG_LEVEL_ENABLED)

    sync_timer = None
    sync_run_requested = None
    sync_lock.release()

    while not check_and_init_sync_to_sf(interval):
        time.sleep(interval)


def oc_keep_alive(_, __, ___):
    # no request-/error-checks needed on operation codes: LA=Link Alive, TS=Time Sync, ACK=Acknowledge
    return ""


def oc_res_change(asd, req, rec_ctx):
    """
    Process Sihot Change Reservation operation code (CR) by saving Ids and update timestamp to ass_cache database.
    :param asd:         AssSysData instance, created for this notification.
    :param req:         Reservation Response class instance (with parsed Sihot XML data of CR-notification).
    :param rec_ctx:     dict with context info (ids and actions).
    :return:            error message(s) or empty string/"" if no errors occurred.
    """
    action_time = datetime.datetime.now()
    errors = list()
    rec_ctx['oc'] = req.oc     # == 'CR'
    rgr_list = req.rgr_list
    for idx, req_rgr in enumerate(rgr_list):
        rec_ctx.update(req_res_data=req_rgr,
                       ObjId=req_rgr.get('rgr_obj_id', ''),
                       HotelId=getattr(req, 'hn', None),
                       ResId=req_rgr.get('rgr_res_id', ''),
                       SubId=req_rgr.get('rgr_sub_id', ''),
                       # RoomNo=req_rgr.get('rgc_list', [dict(), ])[0].get('rgc_room_id', ''),
                       RoomNo=req_rgr.get('rgr_room_id', ''),
                       )
        log_msg(proc_context(rec_ctx) + "res change data={}".format(ppf(req_rgr)),
                importance=4, notify=debug_level >= DEBUG_LEVEL_VERBOSE)

        chk_values = {k: v for k, v in req_rgr.items() if k in ['rgr_res_id', 'rgr_sub_id']}
        chk_values.update(rgr_ho_fk=getattr(req, 'hn', None))
        upd_col_values = chk_values.copy()
        upd_col_values.update(rgr_last_change=action_time)
        if req_rgr.get('rgr_obj_id', ''):
            upd_col_values.update(rgr_obj_id=req_rgr.get('rgr_obj_id', ''))
        asd.rgr_upsert(upd_col_values, chk_values=chk_values, commit=True)
        if asd.error_message:
            err_msg = proc_context(rec_ctx) + "ass res change error='{}'".format(asd.error_message)
            log_msg(err_msg, importance=3, is_error=True)
            errors.append(err_msg)
            asd.error_message = ""

    return "\n".join(errors)


def _room_change_ass(asd, req, rec_ctx, oc, sub_no, room_id, action_time):
    ho_id = req.hn
    res_no = req.res_nr
    rec_ctx.update(HotelId=ho_id, ResId=res_no, SubId=sub_no, RoomNo=room_id, extended_oc=oc, action_time=action_time)
    log_msg(proc_context(rec_ctx) + "{} room change; ctx={} xml='{}'".format(oc, ppf(rec_ctx), ppf(req.get_xml())),
            importance=3, notify=debug_level >= DEBUG_LEVEL_VERBOSE)

    rgr_sf_id = asd.sh_room_change_to_ass(oc, ho_id, res_no, sub_no, room_id, action_time)
    if rgr_sf_id:
        rec_ctx.update(ResSfId=rgr_sf_id)
        err_msg = ""
    else:
        err_msg = asd.error_message

    return err_msg


def oc_room_change(asd, req, rec_ctx):
    action_time = datetime.datetime.now()
    rec_ctx['oc'] = oc = req.oc     # == 'CI'|'CO'|'RM'
    err_msg = ""

    if oc == 'RM':
        if req.osub_nr:
            err_msg = _room_change_ass(asd, req, rec_ctx, 'CO-RM', req.osub_nr, req.orn, action_time)
            oc = 'CI-RM'
        elif req.sub_nr == '1':
            ''' received meanwhile also RM notifications w/o OSUB-NR and with SUB-NR > 1 (see Sihot AssCache log entry):
            20180922 010727.305[XML-IF]: onReceive: RM
            : <OC>RM</OC><HN>4</HN>...<RN>0525</RN>...<ORN>0425</ORN>
            ...<GDSNO>BDC-1099776257</GDSNO>...<RES-NR>77729</RES-NR><SUB-NR>2</SUB-NR>
            20180922 010727.305[XML-IF]: Hotel number = 4 found
            '''
            oc = 'RC-RM'            # reservation and in/out dates keep the same, only room number will be changed
    err_msg += _room_change_ass(asd, req, rec_ctx, oc, req.sub_nr, req.rn, action_time)

    if err_msg:
        log_msg(proc_context(rec_ctx) + "ass room change error='{}'".format(err_msg), importance=3, is_error=True)

    return err_msg


# supported operation codes (stored in AssServer.ini) with related request class and operation code handler/processor
SUPPORTED_OCS = dict()
# operation codes that will not be processed (no notification will be sent to user, only ACK will be send back to Sihot)
IGNORED_OCS = []


def reload_oc_config():
    """ allow to change processing of OCs without the need to restart this server """
    global SUPPORTED_OCS, IGNORED_OCS
    _ = (Request, ResChange, RoomChange)    # added for to hide PyCharm warnings (Unused import)

    # always reload on server startup, else first check if main config file has changed since server startup
    if SUPPORTED_OCS and not cae.config_main_file_modified():
        return ""

    # main config file has changed - so reload the changed configuration settings
    cae.load_config()
    SUPPORTED_OCS = cae.get_config('SUPPORTED_OCS')
    if not SUPPORTED_OCS or not isinstance(SUPPORTED_OCS, dict):
        return "SUPPORTED_OCS is not or wrongly defined in main CFG/INI file"   # cae._main_cfg_fnam
    module_declarations = globals()
    for oc, slots in SUPPORTED_OCS.items():
        if not isinstance(slots, list):
            return "SUPPORTED_OCS {} slots syntax error - list expected but got {}".format(oc, ppf(slots))
        for slot in slots:
            if not isinstance(slot, dict):
                return "SUPPORTED_OCS {} slot syntax error - dict expected but got {}".format(oc, ppf(slot))
            if 'reqClass' not in slot or 'ocProcessors' not in slot:
                return "SUPPORTED_OCS {} slot keys reqClass/ocProcessors missing - got {}".format(oc, ppf(slot))

            req_class = slot['reqClass']
            if req_class not in module_declarations:
                return "SUPPORTED_OCS {} slot key reqClass {} is not implemented".format(oc, req_class)
            slot['reqClass'] = module_declarations[req_class]

            mod_decs = list()
            for proc in slot['ocProcessors']:
                if proc not in module_declarations:
                    return "SUPPORTED_OCS {} slot key ocProcessor {} is not implemented".format(oc, proc)
                mod_decs.append(module_declarations[proc])
            slot['ocProcessors'] = mod_decs

    IGNORED_OCS = cae.get_config('IGNORED_OCS')
    if not isinstance(IGNORED_OCS, list):
        return "IGNORED_OCS is not or wrongly defined in main CFG/INI file - invalid value {}".format(IGNORED_OCS)

    return ""


def _parse_core_value(request, tag, default=''):
    """
    mini parser for to get the main/core values from a xml request
    :param request:     xml request string.
    :return:            string value of tag/element value.
    """
    ret = default
    pos1 = request.find('<' + tag + '>')
    if pos1 != -1:
        pos1 += len(tag) + 2
        pos2 = request.find('</' + tag + '>', pos1)
        if pos2 - pos1 > 0:
            ret = request[pos1:pos2]
    return ret


def operation_code(request):
    return _parse_core_value(request, 'OC')


def transaction_no(request):
    return _parse_core_value(request, 'TN', default='696969')


def organization_name(request):
    return _parse_core_value(request, 'ORG')


def ack_response(transaction_number, ret_code, org='', msg='', status=''):
    resp = SihotXmlBuilder(cae)
    resp.beg_xml(operation_code='ACK', transaction_number=transaction_number)
    resp.add_tag('RC', str(ret_code))
    if msg:
        resp.add_tag('MSG', msg)
    if status:
        resp.add_tag('STATUS', status)
    if org:
        resp.add_tag('ORG', org)
    resp.end_xml()
    return resp.xml


class SihotRequestXmlHandler(RequestXmlHandler):
    def notify(self):
        # hide timeout or dropped connection error (Sihot client does not close connection properly)
        if TCP_CONNECTION_BROKEN_MSG not in self.error_message:
            log_msg(self.error_message, is_error=True, importance=4)

    def handle_xml(self, xml_from_client):
        """ types of parameter xml_from_client and return value are bytes """
        xml_enc = cae.get_option('shXmlEncoding')
        xml_request = str(xml_from_client, encoding=xml_enc)
        log_msg("AssServer.handle_xml(): req='{}'".format(ppf(xml_request)), minimum_debug_level=DEBUG_LEVEL_VERBOSE)

        # classify request for to also respond on error (e.g. if config_reload/xml_parsing failed)
        oc = operation_code(xml_request)
        tn = transaction_no(xml_request)
        org = organization_name(xml_request)

        err_messages = list()

        err_code = 0
        try:
            msg = reload_oc_config()
            if msg:
                msg += " (OC={})".format(oc)
                err_code = 90
        except Exception as ex:
            msg = "load config {} exception: '{}'\n{}".format(oc, ex, format_exc())
            err_code = 93
        if msg:
            err_messages.append((err_code, msg))
        elif oc in SUPPORTED_OCS:
            sys_connections = None
            try:
                sys_connections = AssSysData(cae, err_logger=partial(log_msg, is_error=True), warn_logger=log_msg)
                if sys_connections.error_message or not sys_connections.ass_db:
                    err_messages.append((95, "AssSysData initialization error: {}; ass_db={}"
                                             .format(sys_connections.error_message, sys_connections.ass_db)))
                else:
                    rec_ctx = dict(procedure='sys_conn')
                    for slot in SUPPORTED_OCS[oc]:
                        req_class = slot['reqClass']
                        rec_ctx['procedure'] = req_class.__name__
                        req = req_class(cae)
                        req.parse_xml(xml_request)
                        if debug_level >= DEBUG_LEVEL_VERBOSE:
                            err_messages.append((0,
                                                 "Slot {}:{} parsed xml={}".format(slot, ppf(req), ppf(req.get_xml()))))
                        for proc in slot['ocProcessors']:
                            rec_ctx['procedure'] = proc.__name__
                            try:
                                msg = proc(sys_connections, req, rec_ctx)
                                if msg:
                                    err_messages.append((96, proc_context(rec_ctx) + "call error '{}'".format(msg)))
                            except Exception as ex:
                                err_messages.append((97, proc_context(rec_ctx)
                                                     + "call exception: '{}'\n{}".format(ex, format_exc())))
                            sys_connections.error_message = ""  # reset error message for next loop/proc
            except Exception as ex:
                err_messages.append((99, "slot exception: '{}'\n{}".format(ex, format_exc())))
            finally:
                if sys_connections:
                    err = sys_connections.close_dbs()
                    if err:
                        err_messages.append((101, "database disconnection error: {}".format(err)))
        elif oc in IGNORED_OCS:
            if debug_level >= DEBUG_LEVEL_VERBOSE:
                err_messages.append((0, "(ignored operation-code/OC '{}')".format(oc)))
        else:
            err_messages.append((102, "empty/invalid operation code '{}'".format(oc)))

        last_err = 0
        for err_code, msg in err_messages:
            if err_code:
                log_msg(msg + " Err={}".format(err_code), is_error=True, importance=3)
                last_err = err_code
            else:
                log_msg(msg, minimum_debug_level=DEBUG_LEVEL_ENABLED)

        msg = "AssServer.handle_xml(): " + ("\n    ** ".join([_[1] for _ in err_messages if _[0]]) or "OK")
        xml_response = ack_response(tn, last_err, org=org, msg=msg, status='1' if oc == 'LA' else '')
        log_msg("OC {} processed; xml response: {}".format(oc, ppf(xml_response)), importance=4)

        # directly sync to Salesforce if not already running (also in case the time thread died)
        # ae:25-09-18 13:39 commented out next line
        # check_and_init_sync_to_sf()

        return bytes(xml_response, xml_enc)


try:
    # before starting server try to sync all the past reservation changes to SF
    check_and_init_sync_to_sf()

    # ?!?!?: if sihot is connecting as client then our listening server ip has to be either localhost or 127.0.0.1
    # .. and for connect to the Sihot WEB/KERNEL interfaces only the external IP address of the Sihot server is working
    ip_addr = cae.get_config('shClientIP', default_value=cae.get_option('shServerIP'))
    uprint("Sihot client IP/port:", ip_addr, cae.get_option('shClientPort'))
    server = TcpServer(ip_addr, cae.get_option('shClientPort'), SihotRequestXmlHandler, debug_level=debug_level)
    server.run(display_animation=cae.get_config('displayAnimation', default_value=False))
except (OSError, Exception) as tcp_ex:
    log_msg("TCP server could not be started. Exception: {}".format(tcp_ex), is_error=True)
    cae.shutdown(369)

if sync_timer:
    sync_timer.cancel()
cae.shutdown()<|MERGE_RESOLUTION|>--- conflicted
+++ resolved
@@ -8,10 +8,7 @@
     0.4     refactored Salesforce reservation upload/upsert (now using new APEX method reservation_upsert()).
     0.5     added sync caching methods *_sync_to_sf() for better error handling and conflict clearing.
     0.6     removed check of re-sync within handle_xml(), fixed bugs in SQL queries for to fetch next unsynced res/room.
-<<<<<<< HEAD
-=======
     0.7     reset/resend ResOppId/rgr_sf_id to SF on err message fragments and added pprint/ppf().
->>>>>>> 292b36fd
 """
 import datetime
 import threading
