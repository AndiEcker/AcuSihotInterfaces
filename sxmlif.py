# SiHOT xml interface
import datetime
from copy import deepcopy
from textwrap import wrap
import pprint

# import xml.etree.ElementTree as Et
from xml.etree.ElementTree import XMLParser, ParseError

from ae_sys_data import ACTION_INSERT, ACTION_UPDATE, ACTION_DELETE, ACTION_SEARCH,\
    FAT_NAME, FAT_REC, FAT_VAL, FAT_FLT, FAD_FROM, FAD_ONTO, Field, Record, Records
# fix_encoding() needed for to clean and re-parse XML on invalid char code exception/error
from ae_console_app import fix_encoding, uprint, round_traditional, DEBUG_LEVEL_VERBOSE, DEBUG_LEVEL_TIMESTAMPED
from ae_tcp import TcpClient

from sys_data_ids import SDI_SW, SDI_SH

# latin1 (synonym to ISO-8859-1) doesn't have the Euro-symbol
# .. so we use ISO-8859-15 instead ?!?!? (see
# .. http://www.gerd-riesselmann.net/webentwicklung/utf-8-latin1-aka-iso-8859-1-und-das-euro-zeichen/  and
# .. http://www.i18nqa.com/debug/table-iso8859-1-vs-windows-1252.html  and
# .. http://www.i18nqa.com/debug/table-iso8859-1-vs-iso8859-15.html   )
# SXML_DEF_ENCODING = 'ISO-8859-15'
# But even with ISO-8859-15 we are getting errors with e.g. ACUTE ACCENT' (U+00B4/0xb4) therefore next tried UTF8
# SXML_DEF_ENCODING = 'utf8'
# .. but then I get the following error in reading all the clients:
# .. 'charmap' codec can't decode byte 0x90 in position 2: character maps to <undefined>
# then added an output type handler to the connection (see db.py) which did not solve the problem (because
# .. the db.py module is not using this default encoding but the one in NLS_LANG env var
# For to fix showing umlaut character correctly tried cp1252 (windows charset)
# .. and finally this worked for all characters (because it has less undefined code points_import)
# SXML_DEF_ENCODING = 'cp1252'
# But with the added errors='backslashreplace' argument for the bytes() new/call used in the TcpClient.send_to_server()
# .. method we try sihot interface encoding again
# but SXML_DEF_ENCODING = 'ISO-8859-1' failed again with umlaut characters
# .. Y203585/HUN - Name decoded wrongly with ISO
SXML_DEF_ENCODING = 'cp1252'

# special error message prefixes
ERR_MESSAGE_PREFIX_CONTINUE = 'CONTINUE:'

# ensure client modes (used by ResToSihot.send_row_to_sihot())
ECM_ENSURE_WITH_ERRORS = 0
ECM_TRY_AND_IGNORE_ERRORS = 1
ECM_DO_NOT_SEND_CLIENT = 2

ELEM_PATH_SEP = '.'


ppf = pprint.PrettyPrinter(indent=12, width=96, depth=9).pformat


#  HELPER METHODS  ###################################

def _strip_error_message(error_msg):
    pos1 = error_msg.find('error:')
    if pos1 != -1:
        pos1 += 5  # put to position - 1 (for to allow -1 as valid pos if nothing got found)
    else:
        pos1 = error_msg.find('::')
    pos1 += 1

    pos2 = error_msg.find('.', pos1)
    pos3 = error_msg.find('!', pos1)
    if max(pos2, pos3) - pos1 <= 30:
        pos2 = len(error_msg)

    return error_msg[pos1: max(pos2, pos3)]


def convert2date(xml_string):
    """ needed for the maps in the valToAcuConverter dict item """
    return datetime.datetime.strptime(xml_string, '%Y-%m-%d')


def elem_path_values(elem_fld_map, elem_path_suffix):
    """
    determine list of data values from the passed elem_fld_map (extended by FldMapXmlParser) of all element paths
    ending with the passed elem_path_suffix string value.
    :param elem_fld_map:        element field map dict in the form {elem_name: sys-data-Field}.
    :param elem_path_suffix:    element path (either full path or suffix, e.g. SIHOT-Document.ARESLIST.RESERVATION.ARR)
    :return:                    merged list of all parsed data in fld map with passed element path suffix
    """
    ret_list = list()
    for fld in elem_fld_map.values():
        paths_values = fld.paths(system=SDI_SW, direction=FAD_FROM)
        if paths_values:
            for path_key, values in paths_values:
                if path_key.endswith(elem_path_suffix):
                    ret_list.extend(values)
    return ret_list


#  ELEMENT-FIELD-MAPS  #################################

MTI_ELEM_NAME = 0
MTI_FIELD_NAME = 1
MTI_HIDE_IF = 2
MTI_FIELD_VAL = 3
MTI_FIELD_TYPE = 4
MTI_FIELD_CON = 5   # currently only needed for kernel DOB field

# mapping element name in tuple item 0 onto field name in [1], hideIf callable in [2] and default field value in [3]
# default map for GuestFromSihot.elem_fld_map instance and as read-only constant by AcuClientToSihot using the SIHOT
# .. KERNEL interface because SiHOT WEB V9 has missing fields: initials (CD_INIT1/2) and profession (CD_INDUSTRY1/2)
MAP_KERNEL_CLIENT = \
    (
        ('OBJID', 'ShId',
         lambda f: f.ina(ACTION_INSERT)),
        ('MATCHCODE', 'AcId'),
        ('GUEST-NR', 'SH_GUEST_NO',  # only needed for GUEST-SEARCH/get_objid_by_guest_no()
         lambda f: not f.srv()),
        ('FLAGS', 'SH_FLAGS',        # only needed for GUEST-SEARCH/get_objid_by_guest_no()
         lambda f: not f.srv()),
        ('T-SALUTATION', 'Salutation'),  # also exists T-ADDRESS/T-PERSONAL-SALUTATION
        ('T-TITLE', 'Title'),
        ('T-GUEST', 'GuestType'),
        ('NAME-1', 'Surname'),
        ('NAME-2', 'Forename'),
        ('STREET', 'Street'),
        ('PO-BOX', 'POBox'),
        ('ZIP', 'Postal'),
        ('CITY', 'City'),
        ('T-COUNTRY-CODE', 'Country'),
        ('T-STATE', 'State',
         lambda f: not f.srv()),
        ('T-LANGUAGE', 'Language'),
        ('COMMENT', 'Comment'),
        ('COMMUNICATION/', None,
         lambda f: f.ina(ACTION_SEARCH)),
        ('PHONE-1', 'HomePhone'),
        ('PHONE-2', 'WorkPhone'),
        ('FAX-1', 'Fax'),
        ('EMAIL-1', 'Email'),
        ('EMAIL-2', 'Email2'),
        ('MOBIL-1', 'MobilePhone'),
        ('MOBIL-2', 'MobilePhone2'),
        ('/COMMUNICATION', None,
         lambda f: f.ina(ACTION_SEARCH)),
        ('ADD-DATA/', None,
         lambda f: f.ina(ACTION_SEARCH)),
        ('T-PERSON-GROUP', None, "1A"),
        ('D-BIRTHDAY', 'DOB',
         None, None, None, lambda f, v: convert2date(v)),
        # 27-09-17: removed b4 migration of BHH/HMC because CD_INDUSTRY1/2 needs first grouping into 3-alphanumeric code
        # ('T-PROFESSION', 'CD_INDUSTRY1'),
        ('INTERNET-PASSWORD', 'Password'),
        ('MATCH-ADM', 'RCIRef'),
        ('MATCH-SM', 'SfId'),
        ('/ADD-DATA', None,
         lambda f: f.ina(ACTION_SEARCH)),
        ('L-EXTIDS/', None,
         lambda f: f.ina(ACTION_SEARCH)),
        ('EXTID/', None,
         lambda f: not f.srv('ExtRefs')),
        ('TYPE', 'ExtRefType1',
         lambda f: not f.srv('ExtRefs')),
        ('ID', 'ExtRefId1',
         lambda f: not f.srv('ExtRefs')),
        ('/EXTID', None,
         lambda f: not f.srv('ExtRefs')),
        ('EXTID/', None,
         lambda f: not f.srv('ExtRefs') or f.srv('ExtRefs').count(', ') > 1),
        ('TYPE', 'ExtRefType2',
         lambda f: not f.srv('ExtRefs') or f.srv('ExtRefs').count(', ') > 1),
        ('ID', 'ExtRefId2',
         lambda f: not f.srv('ExtRefs') or f.srv('ExtRefs').count(', ') > 1),
        ('/EXTID', None,
         lambda f: not f.srv('ExtRefs') or f.srv('ExtRefs').count(', ') > 1),
        ('EXTID/', None,
         lambda f: not f.srv('ExtRefs') or f.srv('ExtRefs').count(', ') > 2),
        ('TYPE', 'ExtRefType3',
         lambda f: not f.srv('ExtRefs') or f.srv('ExtRefs').count(', ') > 2),
        ('ID', 'ExtRefId3',
         lambda f: not f.srv('ExtRefs') or f.srv('ExtRefs').count(', ') > 2),
        ('/EXTID', None,
         lambda f: not f.srv('ExtRefs') or f.srv('ExtRefs').count(', ') > 2),
        ('EXTID/', None,
         lambda f: not f.srv('ExtRefs') or f.srv('ExtRefs').count(', ') > 3),
        ('TYPE', 'ExtRefType4',
         lambda f: not f.srv('ExtRefs') or f.srv('ExtRefs').count(', ') > 3),
        ('ID', 'ExtRefId4',
         lambda f: not f.srv('ExtRefs') or f.srv('ExtRefs').count(', ') > 3),
        ('/EXTID', None,
         lambda f: not f.srv('ExtRefs') or f.srv('ExtRefs').count(', ') > 3),
        ('EXTID/', None,
         lambda f: not f.srv('ExtRefs') or f.srv('ExtRefs').count(', ') > 4),
        ('TYPE', 'ExtRefType5',
         lambda f: not f.srv('ExtRefs') or f.srv('ExtRefs').count(', ') > 4),
        ('ID', 'ExtRefId5',
         lambda f: not f.srv('ExtRefs') or f.srv('ExtRefs').count(', ') > 4),
        ('/EXTID', None,
         lambda f: not f.srv('ExtRefs') or f.srv('ExtRefs').count(', ') > 4),
        ('EXTID/', None,
         lambda f: not f.srv('ExtRefs') or f.srv('ExtRefs').count(', ') > 5),
        ('TYPE', 'ExtRefType6',
         lambda f: not f.srv('ExtRefs') or f.srv('ExtRefs').count(', ') > 5),
        ('ID', 'ExtRefId6',
         lambda f: not f.srv('ExtRefs') or f.srv('ExtRefs').count(', ') > 5),
        ('/EXTID', None,
         lambda f: not f.srv('ExtRefs') or f.srv('ExtRefs').count(', ') > 5),
        ('EXTID/', None,
         lambda f: not f.srv('ExtRefs') or f.srv('ExtRefs').count(', ') > 6),
        ('TYPE', 'ExtRefType7',
         lambda f: not f.srv('ExtRefs') or f.srv('ExtRefs').count(', ') > 6),
        ('ID', 'ExtRefId7',
         lambda f: not f.srv('ExtRefs') or f.srv('ExtRefs').count(', ') > 6),
        ('/EXTID', None,
         lambda f: not f.srv('ExtRefs') or f.srv('ExtRefs').count(', ') > 6),
        ('EXTID/', None,
         lambda f: not f.srv('ExtRefs') or f.srv('ExtRefs').count(', ') > 7),
        ('TYPE', 'ExtRefType8',
         lambda f: not f.srv('ExtRefs') or f.srv('ExtRefs').count(', ') > 7),
        ('ID', 'ExtRefId8',
         lambda f: not f.srv('ExtRefs') or f.srv('ExtRefs').count(', ') > 7),
        ('/EXTID', None,
         lambda f: not f.srv('ExtRefs') or f.srv('ExtRefs').count(', ') > 7),
        ('EXTID/', None,
         lambda f: not f.srv('ExtRefs') or f.srv('ExtRefs').count(', ') > 8),
        ('TYPE', 'ExtRefType9',
         lambda f: not f.srv('ExtRefs') or f.srv('ExtRefs').count(', ') > 8),
        ('ID', 'ExtRefId9',
         lambda f: not f.srv('ExtRefs') or f.srv('ExtRefs').count(', ') > 8),
        ('/EXTID', None,
         lambda f: not f.srv('ExtRefs') or f.srv('ExtRefs').count(', ') > 8),
        ('EXTID/', None,
         lambda f: not f.srv('ExtRefs') or f.srv('ExtRefs').count(', ') > 9),
        ('TYPE', 'ExtRefType10',
         lambda f: not f.srv('ExtRefs') or f.srv('ExtRefs').count(', ') > 9),
        ('ID', 'ExtRefId10',
         lambda f: not f.srv('ExtRefs') or f.srv('ExtRefs').count(', ') > 9),
        ('/EXTID', None,
         lambda f: not f.srv('ExtRefs') or f.srv('ExtRefs').count(', ') > 9),
        ('/L-EXTIDS', None,
         lambda f: f.ina(ACTION_SEARCH)),
    )

MAP_PARSE_KERNEL_CLIENT = \
    (
        ('EXT_REFS', 'ExtRefs'),  # only for elemHideIf expressions
        ('CDLREF', 'CDL_CODE'),
        # ('STATUS', 'CD_STATUS', 'fldValToAcu': 500),
        # ('PAF_STAT', 'CD_PAF_STATUS', 'fldValToAcu': 0),
    )

# Reservation interface mappings
# .. first the mapping for the WEB interface
""" taken from SIHOT.WEB IF doc page 58:
    The first scope contains the following mandatory fields for all external systems and for SIHOT.PMS:

        <GDSNO>, <RT>, <ARR>, <DEP>, <LAST-MOD>, <CAT>, <NOPAX>, <NOCHILDS>, <NOROOMS>, <NAME> or <COMPANY>.

    With reservations from external systems is <PRICE-TOTAL> a mandatory field. With reservations for SIHOT.PMS,
    <MATCHCODE> and <PWD> are mandatory fields.
"""
MAP_WEB_RES = \
    (
        ('ID', 'ResHotelId'),  # ID elem or use [RES-]HOTEL/IDLIST/MANDATOR-NO/EXTERNAL-SYSTEM-ID
        ('ARESLIST/', ),
        ('RESERVATION/', ),
        # ### main reservation info: orderer, status, external booking references, room/price category, ...
        # MATCHCODE, NAME, COMPANY and GUEST-ID are mutually exclusive
        # MATCHCODE/GUEST-ID needed for DELETE action for to prevent Sihot error:
        # .. "Could not find a key identifier for the client (name, matchcode, ...)"
        # ('GUEST-ID', 'ResOrdererId',
        #  'elemHideIf':  "not c.get('ResOrdererId') and not c.get['ShId']"},
        ('GUEST-ID', 'ResOrdererId',
         lambda f: not f.srv() and not f.srv('ShId')),
        ('MATCHCODE', 'ResOrdererMc'),
        ('GDSNO', 'ResGdsNo'),
        ('VOUCHERNUMBER', 'ResVoucherNo',
         lambda f: f.ina(ACTION_DELETE)),
        ('EXT-KEY', 'ResGroupNo',
         lambda f: f.ina(ACTION_DELETE) or not f.srv()),
        ('FLAGS', None,
         None, 'IGNORE-OVERBOOKING'),  # ;NO-FALLBACK-TO-ERRONEOUS'),
        ('RT', 'ResStatus'),
        # ResRoomCat results in error 1011 for tk->TC/TK bookings with room move and room with higher/different room
        # .. cat, therefore use price category as room category for Thomas Cook Bookings.
        # .. similar problems we experienced when we added the RCI Allotments (here the CAT need to be the default cat)
        # .. on the 24-05-2018 so finally we replaced the category of the (maybe) allocated room with the cat that
        # .. get determined from the requested room size
        ('CAT', 'ResRoomCat'),  # needed for DELETE action
        ('PCAT', 'ResPriceCat',
         lambda f: f.ina(ACTION_DELETE)),
        ('ALLOTMENT-EXT-NO', 'ResAllotmentNo',
         lambda f: not f.srv(),  ''),
        ('PAYMENT-INST', 'ResAccount',
         lambda f: f.ina(ACTION_DELETE) or not f.srv()),
        ('SALES-DATE', 'ResBooked',
         lambda f: f.ina(ACTION_DELETE) or not f.srv()),
        ('RATE-SEGMENT', 'ResRateSegment',
         lambda f: not f.srv(), ''),
        ('RATE/', ),  # package/arrangement has also to be specified in PERSON:
        ('R', 'ResBoard'),
        ('ISDEFAULT', None, None, 'Y'),
        ('/RATE', ),
        ('RATE/', None,
         lambda f: f.ina(ACTION_DELETE) or f.srv('ResMktSegment') not in ('ER', )),
        ('R', None,
         lambda f: f.ina(ACTION_DELETE) or not f.srv('ResMktSegment') not in ('ER', ), 'GSC'),
        ('ISDEFAULT', None,
         lambda f: f.ina(ACTION_DELETE) or not f.srv('ResMktSegment') not in ('ER', ), 'N'),
        ('/RATE', None,
         lambda f: f.ina(ACTION_DELETE) or not f.srv('ResMktSegment') not in ('ER', )),
        # The following fallback rate results in error Package TO not valid for hotel 1
        # ('RATE/', ),
        # ('R', 'RO_SIHOT_RATE'},
        # ('ISDEFAULT', None, None, 'N'),
        # ('/RATE', ),
        # ### Reservation Channels - used for assignment of reservation to a allotment or to board payment
        ('RESCHANNELLIST/', None,
         lambda f: not f.srv('ResAllotmentNo') or f.srv('ResMktGroup')[:4] not in ('Owne', 'Prom', 'RCI ')),
        ('RESCHANNEL/', None,
         lambda f: not f.srv('ResAllotmentNo') or f.srv('ResMktGroup')[:4] not in ('Owne', 'Prom', 'RCI ')),
        # needed for to add RCI booking to RCI allotment
        ('IDX', None,
         lambda f: not f.srv('ResAllotmentNo') or f.srv('ResMktGroup')[:4] not in ('RCI ', ), 1),
        ('MATCHCODE', None,
         lambda f: not f.srv('ResAllotmentNo') or f.srv('ResMktGroup')[:4] not in ('RCI ', ), 'RCI'),
        ('ISPRICEOWNER', None,
         lambda f: not f.srv('ResAllotmentNo') or f.srv('ResMktGroup')[:4] not in ('RCI ', ), 1),
        # needed for marketing fly buys for board payment bookings
        ('IDX', None,
         lambda f: not f.srv('ResAllotmentNo') or f.srv('ResMktGroup') not in ('Promo', ), 1),
        ('MATCHCODE', None,
         lambda f: not f.srv('ResAllotmentNo') or f.srv('ResMktGroup') not in ('Promo', ), 'MAR01'),
        ('ISPRICEOWNER', None,
         lambda f: not f.srv('ResAllotmentNo') or f.srv('ResMktGroup') not in ('Promo', ), 1),
        # needed for owner bookings for to select/use owner allotment
        ('IDX', None,
         lambda f: not f.srv('ResAllotmentNo') or f.srv('ResMktGroup') not in ('Owner', ), 2),
        ('MATCHCODE', None,
         lambda f: not f.srv('ResAllotmentNo') or f.srv('ResMktGroup') not in ('Owner', ), 'TSP'),
        ('ISPRICEOWNER', None,
         lambda f: not f.srv('ResAllotmentNo') or f.srv('ResMktGroup') not in ('Owner', ), 1),
        ('/RESCHANNEL', None,
         lambda f: not f.srv('ResAllotmentNo') or f.srv('ResMktGroup')[:4] not in ('Owne', 'Prom', 'RCI ')),
        ('/RESCHANNELLIST', None,
         lambda f: not f.srv('ResAllotmentNo') or f.srv('ResMktGroup')[:4] not in ('Owne', 'Prom', 'RCI ')),
        # ### GENERAL RESERVATION DATA: arrival/departure, pax, market sources, comments
        ('ARR', 'ResArrival'),
        ('DEP', 'ResDeparture'),
        ('NOROOMS', None, None, 1),  # needed for DELETE action
        ('NOPAX', 'ResAdults'),  # needed for DELETE action
        ('NOCHILDS', 'ResChildren',
         lambda f: f.ina(ACTION_DELETE)),
        ('TEC-COMMENT', 'ResLongNote',
         lambda f: f.ina(ACTION_DELETE)),
        ('COMMENT', 'ResNote',
         lambda f: f.ina(ACTION_DELETE)),
        ('MARKETCODE-NO', 'ResMktSegment',
         lambda f: f.ina(ACTION_DELETE)),
        # ('MEDIA', ),
        ('SOURCE', 'ResSource',
         lambda f: f.ina(ACTION_DELETE)),
        ('NN', 'ResMktGroup2',
         lambda f: f.ina(ACTION_DELETE) or not f.srv()),
        ('CHANNEL', 'ResMktGroup',
         lambda f: f.ina(ACTION_DELETE) or not f.srv()),
        # ('NN2', 'ResSfId',
        # lambda f: not f.srv()),
        ('EXT-REFERENCE', 'ResFlightNo',
         lambda f: f.ina(ACTION_DELETE) or not f.srv()),    # see also currently unused PICKUP-COMMENT-ARRIVAL element
        ('ARR-TIME', 'ResFlightETA',
         lambda f: f.ina(ACTION_DELETE) or not f.srv()),
        ('PICKUP-TIME-ARRIVAL', 'ResFlightETA',
         lambda f: f.ina(ACTION_DELETE) or not f.srv()),
        ('PICKUP-TYPE-ARRIVAL', None,                       # 1=car, 2=van
         lambda f: f.ina(ACTION_DELETE) or not f.srv('ResFlightETA'), 1),
        # ### PERSON/occupant details
        ('PERS-TYPE-LIST/', ),
        ('PERS-TYPE/', ),
        ('TYPE', None, None, '1A'),
        ('NO', 'ResAdults'),
        ('/PERS-TYPE', ),
        ('PERS-TYPE/', ),
        ('TYPE', None, None, '2B'),
        ('NO', 'ResChildren'),
        ('/PERS-TYPE', ),
        ('/PERS-TYPE-LIST', ),
        # Person Records
        ('PERSON/', 'ResPersons',
         lambda f: f.ina(ACTION_DELETE),
         None, Records),
        ('NAME', 'ResPersonSurname',
         lambda f: f.ina(ACTION_DELETE) or not f.srv() or f.srv('AcId') or f.srv('ShId'),
         lambda f: "Adult " + str(f.idx()) if f.idx() < f.srv('ResAdults')
            else "Child " + str(f.idx() - f.srv('ResAdults') + 1)),
        ('NAME2', 'ResPersonForename',
         lambda f: f.ina(ACTION_DELETE) or not f.srv() or f.srv('AcId') or f.srv('ShId')),
        ('AUTO-GENERATED', 'ResPersonAutoGenerated',
         lambda f: f.ina(ACTION_DELETE) or (f.srv('ResAdults') <= 2 and (f.srv('AcId') or f.srv('ShId'))), '1'),
        ('MATCHCODE', 'AcId',
         lambda f: f.ina(ACTION_DELETE) or not f.srv() or f.srv('ShId')),
        ('GUEST-ID', 'ShId',
         lambda f: f.ina(ACTION_DELETE) or not f.srv()),
        ('ROOM-SEQ', None,
         lambda f: f.ina(ACTION_DELETE), '0'),
        ('ROOM-PERS-SEQ', None,
         lambda f: f.ina(ACTION_DELETE), lambda f: str(f.idx())),
        ('PERS-TYPE', None,
         lambda f: f.ina(ACTION_DELETE), lambda f: '1A' if f.idx() < f.srv('ResAdults') else '2B'),
        ('R', 'ResBoard',
         lambda f: f.ina(ACTION_DELETE)),
        ('RN', 'ResRoomNo',
         lambda f: f.ina(ACTION_DELETE) or not f.srv() or f.srv('ResDeparture') < datetime.datetime.now()),
        ('DOB', 'ResPersonDOB',
         lambda f: f.ina(ACTION_DELETE) or not f.srv()),
        ('/PERSON', None,
         lambda f: f.ina(ACTION_DELETE) or f.srv('ResAdults') <= 0),
        ('/RESERVATION',),
        ('/ARESLIST',),
    )

MAP_PARSE_WEB_RES = \
    (   # ### EXTRA PARSING FIELDS (for to interpret reservation coming from the WEB interface)
        ('ACTION', 'ResAction'),
        ('STATUS', 'RU_STATUS'),
        ('RULREF', 'RUL_CODE'),
        ('RUL_PRIMARY', 'RUL_PRIMARY'),
        # ('RU_OBJID', 'RU_SIHOT_OBJID'),
        ('RU_OBJID', 'RUL_SIHOT_OBJID'),
        # ('RO_AGENCY_OBJID', 'RO_SIHOT_AGENCY_OBJID'),
        ('OC_CODE', 'ResOrdererMc'),
        ('OC_OBJID', 'ResOrdererId'),
        ('RES_GROUP', 'ResMktGroup'),  # needed for elemHideIf
        ('RES_OCC', 'ResMktSegment'),  # needed for res_id_values
        ('CHANGES', 'RUL_CHANGES'),  # needed for error notifications
        ('LAST_HOTEL', 'RUL_SIHOT_LAST_HOTEL'),  # needed for HOTMOVE
        ('LAST_CAT', 'RUL_SIHOT_LAST_CAT'),  # needed for HOTMOVE
        # field mappings needed only for parsing XML responses (using 'buildExclude': True)
        ('RES-HOTEL', ),
        ('RES-NR', ),
        ('SUB-NR', ),
        ('OBJID', ),
        ('EMAIL', ),
        ('PHONE', ),
        # PHONE1, MOBIL1 and EMAIL1 are only available in RES person scope/section but not in RES-SEARCH OC
        # ('PHONE1', ),
        # ('MOBIL1', ),
        ('DEP-TIME', ),
        ('COUNTRY', ),
        ('CITY', ),
        ('STREET', ),
        ('LANG', ),
        ('MARKETCODE', ),     # RES-SEARCH has no MARKETCODE-NO element/tag
    )

# default values for used interfaces (see email from Sascha Scheer from 28 Jul 2016 13:48 with answers from JBerger):
# .. use kernel for clients and web for reservations
USE_KERNEL_FOR_CLIENTS_DEF = True
MAP_CLIENT_DEF = MAP_KERNEL_CLIENT

USE_KERNEL_FOR_RES_DEF = False
MAP_RES_DEF = MAP_WEB_RES


class SihotXmlParser:  # XMLParser interface
    def __init__(self, cae):
        super(SihotXmlParser, self).__init__()
        self._xml = ''
        self._base_tags = ['ERROR-LEVEL', 'ERROR-TEXT', 'ID', 'MSG', 'OC', 'ORG', 'RC', 'TN', 'VER',
                           'MATCHCODE', 'OBJID']
        self._curr_tag = ''
        self._curr_attr = ''
        self._elem_path = list()    # element path implemented as list stack

        # main xml elements/items
        self.oc = ''
        self.tn = '0'
        self.id = '1'
        self.matchcode = None
        self.objid = None
        self.rc = '0'
        self.msg = ''
        self.ver = ''
        self.error_level = '0'  # used by kernel interface instead of RC/MSG
        self.error_text = ''
        self.cae = cae  # only needed for logging with dprint()
        self._parser = None  # reset to XMLParser(target=self) in self.parse_xml() and close in self.close()

    def parse_xml(self, xml):
        self.cae.dprint("SihotXmlParser.parse_xml():", xml, minimum_debug_level=DEBUG_LEVEL_VERBOSE)
        try_counter = 0
        xml_cleaned = xml
        while True:
            try:
                self._parser = XMLParser(target=self)
                self._parser.feed(xml_cleaned)
                self._xml = xml_cleaned
                break
            except ParseError as pex:
                xml_cleaned = fix_encoding(xml_cleaned, try_counter=try_counter, pex=pex,
                                           context="SihotXmlParser.parse_xml() ParseError exception")
                if not xml_cleaned:
                    raise
            try_counter += 1

    def get_xml(self):
        return self._xml

    # xml parsing interface

    def start(self, tag, attrib):  # called for each opening tag
        self._curr_tag = tag
        self._curr_attr = None  # used as flag for a currently parsed base tag (for self.data())
        self._elem_path.append(tag)
        if tag in self._base_tags:
            self.cae.dprint("SihotXmlParser.start():", self._elem_path, minimum_debug_level=DEBUG_LEVEL_VERBOSE)
            self._curr_attr = tag.lower().replace('-', '_')
            setattr(self, self._curr_attr, '')
            return None
        # collect extra info on error response (RC != '0') within the MSG tag field
        if tag[:4] in ('MSG-', "INDE", "VALU"):
            self._curr_attr = 'msg'
            # Q&D: by simply using tag[4:] for to remove MSG- prefix, INDEX will be shown as X= and VALUE as E=
            setattr(self, self._curr_attr, getattr(self, self._curr_attr, '') + " " + tag[4:] + "=")
            return None
        return tag

    def data(self, data):  # called on each chunk (separated by XMLParser on spaces, special chars, ...)
        if self._curr_attr and data.strip():
            self.cae.dprint("SihotXmlParser.data(): ", self._elem_path, data, minimum_debug_level=DEBUG_LEVEL_VERBOSE)
            setattr(self, self._curr_attr, getattr(self, self._curr_attr) + data)
            return None
        return data

    def end(self, tag):  # called for each closing tag
        self.cae.dprint("SihotXmlParser.end():", self._elem_path, tag, minimum_debug_level=DEBUG_LEVEL_VERBOSE)
        self._curr_tag = ''
        self._curr_attr = ''
        if self._elem_path:     # Q&D Fix for TestGuestSearch for to prevent pop() on empty _elem_path list
            self._elem_path.pop()
        return tag

    def close(self):  # called when all data has been parsed.
        self._parser.close()
        return self  # ._max_depth

    def server_error(self):
        if self.rc != '0':
            return self.rc
        elif self.error_level != '0':
            return self.error_level
        return '0'

    def server_err_msg(self):
        if self.rc != '0':
            return self.msg
        elif self.error_level != '0':
            return self.error_text
        return ''


class Request(SihotXmlParser):  # request from SIHOT
    def get_operation_code(self):
        return self.oc


class RoomChange(SihotXmlParser):
    def __init__(self, cae):
        super(RoomChange, self).__init__(cae)
        # add base tags for room/GDS number, old room/GDS number and guest objid
        self._base_tags.append('HN')
        self.hn = None  # added for to remove pycharm warning
        self._base_tags.append('RN')
        self.rn = None
        self._base_tags.append('ORN')
        self.orn = None
        self._base_tags.append('GDSNO')
        self.gdsno = None
        self._base_tags.append('RES-NR')
        self.res_nr = None
        self._base_tags.append('SUB-NR')
        self.sub_nr = None
        self._base_tags.append('OSUB-NR')
        self.osub_nr = None
        self._base_tags.append('GID')       # Sihot guest object id
        self.gid = None


class ResChange(SihotXmlParser):
    def __init__(self, cae):
        super(ResChange, self).__init__(cae)
        self._base_tags.append('HN')    # def hotel ID as base tag, because is outside of 1st SIHOT-Reservation block
        self.hn = None                  # added instance var for to remove pycharm warning
        self.rgr_list = list()

    def start(self, tag, attrib):  # called for each opening tag
        if super(ResChange, self).start(tag, attrib) is None and tag not in ('MATCHCODE', 'OBJID'):
            return None  # processed by base class
        self.cae.dprint("ResChange.start():", self._elem_path, minimum_debug_level=DEBUG_LEVEL_VERBOSE)
        if tag == 'SIHOT-Reservation':
            self.rgr_list.append(dict(rgr_ho_fk=self.hn, rgc_list=list()))
        elif tag in ('FIRST-Person', 'SIHOT-Person'):       # FIRST-Person only seen in room change (CI) on first occ
            self.rgr_list[-1]['rgc_list'].append(dict())

    def data(self, data):
        if super(ResChange, self).data(data) is None and self._curr_tag not in ('MATCHCODE', 'OBJID'):
            return None  # processed by base class
        self.cae.dprint("ResChange.data():", self._elem_path, self.rgr_list, minimum_debug_level=DEBUG_LEVEL_VERBOSE)
        # flag for to detect and prevent multiple values
        append = True
        # because data can be sent in chunks on parsing, we first determine the dictionary (di) and the item key (ik)
        # rgr/reservation group elements
        if self._curr_tag == 'RNO':
            di, ik = self.rgr_list[-1], 'rgr_res_id'
        elif self._curr_tag == 'RSNO':
            di, ik = self.rgr_list[-1], 'rgr_sub_id'
        elif self._curr_tag == 'GDSNO':
            di, ik = self.rgr_list[-1], 'rgr_gds_no'
        elif self._elem_path == ['SIHOT-Document', 'SIHOT-Reservation', 'OBJID']:   # TODO: not provided by CI/CO/RM
            di, ik = self.rgr_list[-1], 'rgr_obj_id'
        elif self._elem_path == ['SIHOT-Document', 'SIHOT-Reservation', 'ARR']:
            di, ik = self.rgr_list[-1], 'rgr_arrival'
        elif self._elem_path == ['SIHOT-Document', 'SIHOT-Reservation', 'DEP']:
            di, ik = self.rgr_list[-1], 'rgr_departure'
        elif self._curr_tag == 'RT_SIHOT':                  # RT has different values (1=definitive, 2=tentative, 3=cxl)
            # data = 'S' if data == '3' else data           # .. so using undocumented RT_SIHOT to prevent conversion
            di, ik = self.rgr_list[-1], 'rgr_status'
        elif self._elem_path == ['SIHOT-Document', 'SIHOT-Reservation', 'NOPAX']:
            di, ik = self.rgr_list[-1], 'rgr_adults'
        elif self._elem_path == ['SIHOT-Document', 'SIHOT-Reservation', 'NOCHILDS']:  # TODO: not provided by CR
            di, ik = self.rgr_list[-1], 'rgr_children'

        # rgr/reservation group elements that are repeated (e.g. for each PAX in SIHOT-Person sections)
        elif self._curr_tag == 'CAT':
            di, ik = self.rgr_list[-1], 'rgr_room_cat_id'
            append = ik in di and len(di[ik]) < 4
        elif self._curr_tag == 'MC':
            di, ik = self.rgr_list[-1], 'rgr_mkt_segment'
            append = ik in di and len(di[ik]) < 2

        # rgc/reservation clients elements
        elif self._curr_tag == 'GID':                       # Sihot Guest object ID
            di, ik = self.rgr_list[-1]['rgc_list'][-1], 'ShId'
        elif self._curr_tag == 'MATCHCODE':
            di, ik = self.rgr_list[-1]['rgc_list'][-1], 'AcId'
        elif self._curr_tag == 'SN':
            di, ik = self.rgr_list[-1]['rgc_list'][-1], 'rgc_surname'
        elif self._curr_tag == 'CN':
            di, ik = self.rgr_list[-1]['rgc_list'][-1], 'rgc_firstname'
        elif self._curr_tag == 'DOB':
            di, ik = self.rgr_list[-1]['rgc_list'][-1], 'rgc_dob'
        elif self._curr_tag == 'PHONE':
            di, ik = self.rgr_list[-1]['rgc_list'][-1], 'rgc_phone'
        elif self._curr_tag == 'EMAIL':
            di, ik = self.rgr_list[-1]['rgc_list'][-1], 'rgc_email'
        elif self._curr_tag == 'LN':
            di, ik = self.rgr_list[-1]['rgc_list'][-1], 'rgc_language'
        elif self._curr_tag == 'COUNTRY':
            di, ik = self.rgr_list[-1]['rgc_list'][-1], 'rgc_country'
        elif self._curr_tag == 'RN':
            self.rgr_list[-1]['rgr_room_id'] = data     # update also rgr_room_id with same value
            di, ik = self.rgr_list[-1]['rgc_list'][-1], 'rgc_room_id'

        # unsupported elements
        else:
            self.cae.dprint("ResChange.data(): ignoring element ", self._elem_path, "; data chunk=", data,
                            minimum_debug_level=DEBUG_LEVEL_TIMESTAMPED)
            return

        # add data - after check if we need to add or to extend the dictionary item
        if ik not in di:
            di[ik] = data
        elif append:
            di[ik] += data


class ResResponse(SihotXmlParser):  # response xml parser for kernel or web interfaces
    def __init__(self, cae):
        super(ResResponse, self).__init__(cae)
        # web and kernel (guest/client and reservation) interface response elements
        self._base_tags.append('GDSNO')
        self.gdsno = None


class AvailCatInfoResponse(SihotXmlParser):
    """ processing response of CATINFO operation code of the WEB interface """
    def __init__(self, cae):
        super(AvailCatInfoResponse, self).__init__(cae)
        self._curr_cat = None
        self._curr_day = None
        self.avail_room_cats = dict()

    def data(self, data):
        if super(AvailCatInfoResponse, self).data(data) is None:
            return None
        if self._curr_tag == 'CAT':
            self.avail_room_cats[data] = dict()
            self._curr_cat = data
        elif self._curr_tag == 'D':
            self.avail_room_cats[self._curr_cat][data] = dict()
            self._curr_day = data
        elif self._curr_tag in ('TOTAL', 'OOO'):
            self.avail_room_cats[self._curr_cat][self._curr_day][self._curr_tag] = int(data)
        elif self._curr_tag == 'OCC':
            self.avail_room_cats[self._curr_cat][self._curr_day][self._curr_tag] = float(data)
            day = self.avail_room_cats[self._curr_cat][self._curr_day]
            day['AVAIL'] = int(round_traditional(day['TOTAL'] * (1.0 - day['OCC'] / 100.0))) - day['OOO']
        return data


class CatRoomResponse(SihotXmlParser):
    def __init__(self, cae):
        super(CatRoomResponse, self).__init__(cae)
        # ALLROOMS response of the WEB interface
        self._base_tags += ('NAME', 'RN')
        self.name = None  # added for to remove pycharm warning
        self.rn = None
        self.cat_rooms = dict()  # for to store the dict with all key values

    def end(self, tag):
        if super(CatRoomResponse, self).end(tag) is None:
            return None  # tag used/processed by base class
        elif tag == 'NAME':
            self.cat_rooms[self.name] = list()
        elif tag == 'RN':
            self.cat_rooms[self.name].append(self.rn)
        return tag


class ConfigDictResponse(SihotXmlParser):
    def __init__(self, cae):
        super(ConfigDictResponse, self).__init__(cae)
        # response to GCF operation code of the WEB interface
        self._base_tags += ('KEY', 'VALUE')  # VALUE for key value (remove from additional error info - see 'VALU')
        self.value = None  # added for to remove pycharm warning
        self.key = None
        self.key_values = dict()  # for to store the dict with all key values

    def end(self, tag):
        if super(ConfigDictResponse, self).end(tag) is None:
            return None  # tag used/processed by base class
        elif tag == 'SIHOT-CFG':
            self.key_values[self.key] = self.value
        return tag


class GuestSearchResponse(SihotXmlParser):
    def __init__(self, cae, ret_elem_names=None, key_elem_name=None):
        """
        response to the GUEST-GET request oc of the KERNEL interface

        ret_elem_names is a list of xml element names (or response attributes) to return. If there is only one
        list element with a leading ':' character then self.ret_elem_values will be a dict with the search value
        as the key. If ret_elem_names consists of exact one item then ret_elem_values will be a list with the
        plain return values. If ret_elem_names contains more than one item then self.ret_elem_values will be
        a dict where the ret_elem_names are used as keys. If the ret_elem_names list is empty (or None) then the
        returned self.ret_elem_values list of dicts will provide all elements that are returned by the
        Sihot interface and defined within the used map (MAP_KERNEL_CLIENT).

        key_elem_name is the element name used for the search (only needed if self._return_value_as_key==True)
        """
        super(GuestSearchResponse, self).__init__(cae)
        self._base_tags.append('GUEST-NR')
        self.guest_nr = None

        full_map = MAP_KERNEL_CLIENT + MAP_PARSE_KERNEL_CLIENT

        self._key_elem_name = key_elem_name
        if not ret_elem_names:
            ret_elem_names = [_[MTI_ELEM_NAME] for _ in full_map]
        self._ret_elem_names = ret_elem_names    # list of names of XML-elements or response-base-attributes
        self._return_value_as_key = len(ret_elem_names) == 1 and ret_elem_names[0][0] == ':'

        self.ret_elem_values = dict() if self._return_value_as_key else list()
        self._key_elem_index = 0
        self._in_guest_profile = False
        self._elem_fld_map_parser = FldMapXmlParser(cae, deepcopy(full_map))

    def parse_xml(self, xml):
        super(GuestSearchResponse, self).parse_xml(xml)
        self._key_elem_index = 0
        self._in_guest_profile = False

    def start(self, tag, attrib):
        if self._in_guest_profile:
            self._elem_fld_map_parser.start(tag, attrib)
        if super(GuestSearchResponse, self).start(tag, attrib) is None:
            return None  # processed by base class
        if tag == 'GUEST-PROFILE':
            self._key_elem_index += 1
            self._in_guest_profile = True
            return None
        return tag

    def data(self, data):
        if self._in_guest_profile:
            self._elem_fld_map_parser.data(data)
        if super(GuestSearchResponse, self).data(data) is None:
            return None  # processed by base class
        return data

    def end(self, tag):
        if tag == 'GUEST-PROFILE':
            self._in_guest_profile = False
            if self._return_value_as_key:
                elem = getattr(self, self._key_elem_name)
                if self._key_elem_index > 1:
                    elem += '_' + str(self._key_elem_index)
                self.ret_elem_values[elem] = getattr(self, self._ret_elem_names[0][1:])
            else:
                elem_names = self._ret_elem_names
                if len(elem_names) == 1:
                    self.ret_elem_values.append(getattr(self, elem_names[0]))
                else:
                    values = dict()
                    for elem in elem_names:
                        field = self._elem_fld_map_parser.elem_fld_map[elem]
                        values[elem] = getattr(self, elem, field.val(system=SDI_SW, direction=FAD_FROM))
                        # Q&D fix for search_agencies(): prevent to add elemListVal elem/item in next run
                        # if 'elemVal' in field:
                        #     field.pop('elemVal')
                    self.ret_elem_values.append(values)
        # for completeness call also SihotXmlParser.end() and FldMapXmlParser.end()
        return super(GuestSearchResponse, self).end(self._elem_fld_map_parser.end(tag))


class FldMapXmlParser(SihotXmlParser):
    def __init__(self, cae, elem_map):
        super(FldMapXmlParser, self).__init__(cae)
        self._current_field = None
        self._current_data = None
        self._rec = Record(system=SDI_SH, direction=FAD_FROM)
        self._parent_recs = list()

        # create field data parsing record and mapping dict for all elements having a field value
        self.elem_fld_map = dict()
        for fas in elem_map:
            mi = len(fas) - 1
            if mi <= MTI_FIELD_NAME:
                continue
            field_name = fas[MTI_FIELD_NAME]
            if not field_name:
                continue

            elem_name = fas[MTI_ELEM_NAME].strip('/')
            aspects = dict()
            aspects[FAT_REC] = self._rec
            aspects[FAT_NAME] = field_name
            field = Field(**aspects)
            field.set_name(elem_name, SDI_SH, FAD_FROM, add=True)
            if mi > MTI_HIDE_IF and fas[MTI_HIDE_IF]:
                field.set_filter(fas[MTI_HIDE_IF], SDI_SH, FAD_FROM, add=True)
            if mi > MTI_FIELD_TYPE and fas[MTI_FIELD_TYPE]:
                field.set_value_type(fas[MTI_FIELD_TYPE], SDI_SH, FAD_FROM, add=True)
            if mi > MTI_FIELD_VAL and fas[MTI_FIELD_VAL] is not None:
                val_or_cal = fas[MTI_FIELD_VAL]
                if callable(val_or_cal):
                    field.set_calculator(val_or_cal, SDI_SH, FAD_FROM, add=True)
                else:
                    field.set_value(val_or_cal, SDI_SH, FAD_FROM, add=True)
            if mi > MTI_FIELD_CON and fas[MTI_FIELD_CON]:
                field.set_converter(fas[MTI_FIELD_CON], SDI_SH, FAD_FROM, add=True)

            self.elem_fld_map[elem_name] = field

    def clear_rec(self):
        for field in self._rec.fields.values():
            field.clear_value(system=self._rec.system, direction=self._rec.direction)

    def find_field(self, tag):
        field = None
        if tag in self.elem_fld_map:
            field = self.elem_fld_map[tag]
        else:
            full_path = ELEM_PATH_SEP.join(self._elem_path)
            for elem_path_suffix, field in self.elem_fld_map:
                if full_path.endswith(elem_path_suffix):
                    break
        return field

    @property
    def rec(self):
        return self._rec

    # XMLParser interface

    def start(self, tag, attrib):
        super(FldMapXmlParser, self).start(tag, attrib)
        field = self.find_field(tag)
        if not field:
            self._current_field = None
            return tag
        if field.value_type(SDI_SH, FAD_FROM) == Records:
            field.set_value(Records(), SDI_SH, FAD_FROM)
            rec = Record(system=SDI_SH, direction=FAD_FROM)
            field.value(SDI_SH, FAD_FROM).append(rec)
            self._parent_recs.append(self._rec)
            self._rec = rec
            self._current_field = None
            return tag
        self._current_field = self.elem_fld_map[tag] = Field(**field.aspects).set_rec(self._rec)
        self._current_data = ''
        return None

    def data(self, data):
        super(FldMapXmlParser, self).data(data)
        if self._current_field:
            self._current_data += data
            return None
        return data

    def end(self, tag):
        super(FldMapXmlParser, self).end(tag)
        if self._current_field:
            self._current_field.set_value(self._current_data, SDI_SH, FAD_FROM)
            self._current_field = None
        else:
            field = self.find_field(tag)
            if field and field.value_type(SDI_SH, FAD_FROM) == Records:
                self._rec = self._parent_recs.pop()


class GuestFromSihot(FldMapXmlParser):
    def __init__(self, cae, elem_map=MAP_CLIENT_DEF):
        super(GuestFromSihot, self).__init__(cae, elem_map)
        self.guest_list = list()

    # XMLParser interface

    def end(self, tag):
        super(GuestFromSihot, self).end(tag)
        if tag == 'GUEST':  # using tag because self._curr_tag got reset by super method of end()
            self.guest_list.append(deepcopy(self._rec))
            self.clear_rec()


class ResFromSihot(FldMapXmlParser):
    def __init__(self, cae, elem_map=MAP_RES_DEF):
        super(ResFromSihot, self).__init__(cae, elem_map)
        self.res_list = list()

    # XMLParser interface

    def end(self, tag):
        super(ResFromSihot, self).end(tag)
        if tag == 'RESERVATION':  # using tag because self._curr_tag got reset by super method of end()
<<<<<<< HEAD
            self.res_list.append(deepcopy(self._rec))
            self.clear_rec()
=======
            if self.ca.get_option('debugLevel') >= DEBUG_LEVEL_VERBOSE:
                msg = list()
                for k in self.elem_col_map:
                    if 'elemListVal' in self.elem_col_map[k]:
                        msg.append(self.elem_col_map[k]['elemName'] + '=' + str(self.elem_col_map[k]['elemListVal']))
                    elif 'elemVal' in self.elem_col_map[k]:
                        msg.append(self.elem_col_map[k]['elemName'] + '=' + self.elem_col_map[k]['elemVal'])

                self.ca.dprint("ResFromSihot.end(): reservation parsed:{}".format(ppf(msg)))
                # this could possibly replace the above for loop including the dprint() call
                uprint("ResFromSihot.end(): element path values:{}"
                       .format(ppf([c['elemPathValues'] for c in self.elem_col_map.values() if 'elemPathValues' in c])))
            self.res_list.append(deepcopy(self.elem_col_map))
            # reset elemVal and elemListVal for next reservation record in the same response
            self.elem_col_map = deepcopy(self.blank_elem_col_map)
>>>>>>> 292b36fd


class ResKernelResponse(SihotXmlParser):
    """
    response to the RESERVATION-GET oc/request of the KERNEL interface
    """
    def __init__(self, cae):
        super(ResKernelResponse, self).__init__(cae)
        self._base_tags.append('HN')
        self._base_tags.append('RES-NR')
        self._base_tags.append('SUB-NR')


class SihotXmlBuilder:
    tn = '1'

    def __init__(self, cae, elem_map=None, use_kernel=None):
        super(SihotXmlBuilder, self).__init__(cae)
        self.cae = cae
        self.debug_level = cae.get_option('debugLevel')
        self.elem_map = deepcopy(elem_map or cae.get_option('mapRes'))
        values = ((fld_args[0], elem_name, ) + fld_args[1:] for elem_name, *fld_args in elem_map
                  if len(fld_args) and fld_args[0])
        fields = zip((FAT_NAME, FAT_VAL, FAT_FLT, ), values)
        self.elem_fld_rec = Record(fields=fields, system=SDI_SH, direction=FAD_ONTO)
        self.row_link_field = Field().set_rec(self.elem_fld_rec)
        self.use_kernel_interface = cae.get_option('useKernelForRes') if use_kernel is None else use_kernel

        '''
        self.sihot_elem_fld = [(c[MTI_ELEM_NAME],
                                c[MTI_FIELD_NAME] if len(c) > MTI_FIELD_NAME else None,
                                c[MTI_FIELD_VAL] if len(c) > MTI_FIELD_VAL else None,
                                c[MTI_HIDE_IF] if len(c) > MTI_HIDE_IF else None,
                                )
                               for c in elem_map]
        self.fix_fld_values = dict()
        self.acu_fld_names = list()  # acu_fld_names and acu_fld_expres need to be in sync
        self.acu_fld_expres = list()
        self.fld_elem = dict()
        self.elem_fld = dict()
        for c in elem_map:
            if len(c) > MTI_FIELD_NAME and c[MTI_FIELD_NAME]:
                if len(c) > MTI_FIELD_VAL:
                    self.fix_fld_values[c[MTI_FIELD_NAME]] = c[MTI_FIELD_VAL]
                elif c[MTI_FIELD_NAME] not in self.acu_fld_names:
                    self.acu_fld_names.append(c[MTI_FIELD_NAME])
                    self.acu_fld_expres.append(c['fldValFromAcu'] + " as " + c[MTI_FIELD_NAME] if 'fldValFromAcu' in c
                                               else c[MTI_FIELD_NAME])
                # mapping dicts between db col names and xml elem names (not works for dup elems like MATCHCODE in RES)
                self.fld_elem[c[MTI_FIELD_NAME]] = c[MTI_ELEM_NAME]
                self.elem_fld[c[MTI_ELEM_NAME]] = c[MTI_FIELD_NAME]
        '''
        self.response = None

        self._recs = list()  # list of dicts, used by inheriting class for to store the records to send to SiHOT.PMS
        self._current_row_i = 0

        self._xml = ''
        self._indent = 0

    # --- rows/cols helpers

    @property
    def fields(self):
        return self._recs[self._current_row_i] if len(self._recs) > self._current_row_i else dict()

    # def next_row(self): self._current_row_i += 1

    @property
    def rec_count(self):
        return len(self._recs)

    @property
<<<<<<< HEAD
    def recs(self):
        return self._recs
=======
    def rows(self):
        return self._rows

    # --- database fetching

    def fetch_all_from_acu(self):
        self._last_fetch = datetime.datetime.now()
        self._rows = list()
        plain_rows = self.ora_db.fetch_all()
        for r in plain_rows:
            col_values = self.fix_col_values.copy()
            col_values.update(zip(self.acu_col_names, r))
            self._rows.append(col_values)
        self.ca.dprint("SihotXmlBuilder.fetch_all_from_acu() at {} got {}, 1st row: {}"
                       .format(self._last_fetch, self.row_count, ppf(self.cols)),
                       minimum_debug_level=DEBUG_LEVEL_VERBOSE)
>>>>>>> 292b36fd

    def beg_xml(self, operation_code, add_inner_xml='', transaction_number=''):
        self._xml = '<?xml version="1.0" encoding="' + self.cae.get_option('shXmlEncoding').lower() + \
                    '"?>\n<SIHOT-Document>\n'
        if self.use_kernel_interface:
            self._xml += '<SIHOT-XML-REQUEST>\n'
            self.add_tag('REQUEST-TYPE', operation_code)
        else:
            self.add_tag('OC', operation_code)
            if transaction_number:
                self.tn = transaction_number
            else:
                try:
                    self.tn = str(int(self.tn) + 1)
                except OverflowError as _:
                    self.tn = '1'
            self.add_tag('TN', self.tn)
        self._xml += add_inner_xml

    def end_xml(self):
        if self.use_kernel_interface:
            self._xml += '\n</SIHOT-XML-REQUEST>'
        self._xml += '\n</SIHOT-Document>'

    def add_tag(self, tag, val=''):
        self._xml += self.new_tag(tag, val)

    def prepare_map_xml(self, fld_values, action='', include_empty_values=True):
        old_act = self.elem_fld_rec.action
        self.elem_fld_rec.action = action
        inner_xml = ''
        for elem_map_item in self.elem_map:
            tag = elem_map_item[MTI_ELEM_NAME]
            fld = elem_map_item[MTI_FIELD_NAME]
            if fld is None:
                field = self.row_link_field
                val = None
            else:
                field = self.elem_fld_rec[fld]
                val = field.val(SDI_SH)
            filter_func = field.aspect_value(FAT_FLT, system=SDI_SH, direction=FAD_ONTO)
            if filter_func:
                assert callable(filter_func), "filter aspect {} must be callable".format(filter_func)
                if filter_func(field):
                    continue

            if tag.endswith('/'):
                self._indent += 1
                inner_xml += '\n' + ' ' * self._indent + self.new_tag(tag[:-1], closing=False)
            elif tag.startswith('/'):
                self._indent -= 1
                inner_xml += self.new_tag(tag[1:], opening=False)
            elif include_empty_values or (fld and fld in fld_values) or val:
                inner_xml += self.new_tag(tag, self.convert_value_to_xml_string(fld_values[fld]
                                                                                if fld and fld in fld_values else val))
        self.elem_fld_rec.action = old_act
        return inner_xml

    def send_to_server(self, response_parser=None):
        sc = TcpClient(self.cae.get_option('shServerIP'),
                       self.cae.get_option('shServerKernelPort' if self.use_kernel_interface else 'shServerPort'),
                       timeout=self.cae.get_option('shTimeout'),
                       encoding=self.cae.get_option('shXmlEncoding'),
                       debug_level=self.debug_level)
<<<<<<< HEAD
        self.cae.dprint("SihotXmlBuilder.send_to_server(): responseParser={}, xml={}".format(response_parser, self.xml),
                        minimum_debug_level=DEBUG_LEVEL_VERBOSE)
=======
        self.ca.dprint("SihotXmlBuilder.send_to_server(): response_parser={}, xml={}"
                       .format(response_parser, ppf(self.xml)), minimum_debug_level=DEBUG_LEVEL_VERBOSE)
>>>>>>> 292b36fd
        err_msg = sc.send_to_server(self.xml)
        if not err_msg:
            self.response = response_parser or SihotXmlParser(self.cae)
            self.response.parse_xml(sc.received_xml)
            err_num = self.response.server_error()
            if err_num != '0':
                err_msg = self.response.server_err_msg()
                if err_msg:
                    err_msg = "msg='{}'".format(err_msg)
                elif err_num == '29':
                    err_msg = "No Reservations Found"
                if err_num != '1' or self.debug_level >= DEBUG_LEVEL_VERBOSE:
                    err_msg += "; sent xml='{}'; got xml='{}'"\
                        .format(ppf(self.xml), ppf(sc.received_xml))[0 if err_msg else 2:]
                err_msg = "server return code {} {}".format(err_num, err_msg)

        if err_msg:
            uprint("****  SihotXmlBuilder.send_to_server() error: ", err_msg)
        return err_msg

    @staticmethod
    def new_tag(tag, val='', opening=True, closing=True):
        return ('<' + tag + '>' if opening else '') \
               + (val or '') \
               + ('</' + tag + '>' if closing else '')

    @staticmethod
    def convert_value_to_xml_string(value):
        # ret = str(val) if val else ''  # not working with zero value
        ret = '' if value is None else str(value)  # convert None to empty string
        if type(value) is datetime.datetime and ret.endswith(' 00:00:00'):
            ret = ret[:-9]
        # escape special characters while preserving already escaped characters - by first un-escape then escape again
        for key, val in [('&amp;', '&'), ('&lt;', '<'), ('&gt;', '>'), ('&', '&amp;'), ('<', '&lt;'), ('>', '&gt;')]:
            ret = ret.replace(key, val)
        return ret

    @property
    def xml(self):
        return self._xml

    @xml.setter
    def xml(self, value):
        self.cae.dprint('SihotXmlBuilder.xml-set:', value, minimum_debug_level=DEBUG_LEVEL_VERBOSE)
        self._xml = value


class AvailCatInfo(SihotXmlBuilder):
    def avail_rooms(self, hotel_id='', room_cat='', from_date=datetime.date.today(), to_date=datetime.date.today()):
        # flags=''):  # SKIP-HIDDEN-ROOM-TYPES'):
        self.beg_xml(operation_code='CATINFO')
        if hotel_id:
            self.add_tag('ID', hotel_id)
        self.add_tag('FROM', datetime.date.strftime(from_date, '%Y-%m-%d'))     # mandatory
        self.add_tag('TO', datetime.date.strftime(to_date, '%Y-%m-%d'))
        if room_cat:
            self.add_tag('CAT', room_cat)
        # if flags:
        #     self.add_tag('FLAGS', flags)    # there is no FLAGS element for the CATINFO oc?!?!?
        self.end_xml()

        err_msg = self.send_to_server(response_parser=AvailCatInfoResponse(self.cae))

        return err_msg or self.response.avail_room_cats


class CatRooms(SihotXmlBuilder):
    def get_cat_rooms(self, hotel_id='1', from_date=datetime.date.today(), to_date=datetime.date.today(),
                      scope=None):
        self.beg_xml(operation_code='ALLROOMS')
        self.add_tag('ID', hotel_id)  # mandatory
        self.add_tag('FROM', datetime.date.strftime(from_date, '%Y-%m-%d'))  # mandatory
        self.add_tag('TO', datetime.date.strftime(to_date, '%Y-%m-%d'))
        if scope:
            self.add_tag('SCOPE', scope)  # pass 'DESC' for to get room description
        self.end_xml()

        err_msg = self.send_to_server(response_parser=CatRoomResponse(self.cae))

        return err_msg or self.response.cat_rooms


class ClientToSihot(SihotXmlBuilder):
    def __init__(self, cae):
        super(ClientToSihot, self).__init__(cae, elem_map=cae.get_config('mapClient') or MAP_KERNEL_CLIENT)

    def _prepare_guest_xml(self, c_row, action=None, fld_name_suffix=''):
        if not action:
            action = ACTION_UPDATE if c_row['ShId' + fld_name_suffix] else ACTION_INSERT
        self.beg_xml(operation_code='GUEST-CHANGE' if action == ACTION_UPDATE else 'GUEST-CREATE')
        self.add_tag('GUEST-PROFILE' if self.use_kernel_interface else 'GUEST',
                     self.prepare_map_xml(c_row, action))
        self.end_xml()
        self.cae.dprint("ClientToSihot._prepare_guest_xml() fld_values/action/result: ",
                        c_row, action, self.xml, minimum_debug_level=DEBUG_LEVEL_VERBOSE)
        return action

    def _prepare_guest_link_xml(self, mc1, mc2, action):
        mct1 = self.new_tag('MATCHCODE-GUEST', self.convert_value_to_xml_string(mc1))
        mct2 = self.new_tag('CONTACT',
                            self.new_tag('MATCHCODE', self.convert_value_to_xml_string(mc2)) +
                            self.new_tag('FLAG', 'DELETE' if action == ACTION_DELETE else ''))
        self.beg_xml(operation_code='GUEST-CONTACT')
        self.add_tag('CONTACTLIST', mct1 + mct2)
        self.end_xml()
        self.cae.dprint("ClientToSihot._prepare_guest_link_xml() mc1/mc2/result: ", mc1, mc2, self.xml,
                        minimum_debug_level=DEBUG_LEVEL_VERBOSE)

    def _send_link_to_sihot(self, pk1, pk2, delete=False):
        self._prepare_guest_link_xml(pk1, pk2, delete)
        return self.send_to_server()

    def _send_person_to_sihot(self, c_row, first_person=""):  # pass AcId of first person for to send 2nd person
        action = self._prepare_guest_xml(c_row, fld_name_suffix='2' if first_person else '')
        err_msg = self.send_to_server()
        if 'guest exists already' in err_msg and action == ACTION_INSERT:  # and not self.use_kernel_interface:
            action = ACTION_UPDATE
            self._prepare_guest_xml(c_row, action=action, fld_name_suffix='2' if first_person else '')
            err_msg = self.send_to_server()
        return err_msg, action

    def send_client_to_sihot(self, c_row=None, commit=False):
        if not c_row:
            c_row = self.fields
        err_msg, action = self._send_person_to_sihot(c_row)
        if err_msg:
            self.cae.dprint("ClientToSihot.send_client_to_sihot() row|action|err: ", c_row, action, err_msg)
        else:
            self.cae.dprint("ClientToSihot.send_client_to_sihot() client={} RESPONDED OBJID={}/MATCHCODE={}"
                            .format(c_row['AcId'], self.response.objid, self.response.matchcode),
                            minimum_debug_level=DEBUG_LEVEL_VERBOSE)

        return err_msg, action


class ConfigDict(SihotXmlBuilder):
    def get_key_values(self, config_type, hotel_id='1', language='EN'):
        self.beg_xml(operation_code='GCF')
        self.add_tag('CFTYPE', config_type)
        self.add_tag('HN', hotel_id)  # mandatory
        self.add_tag('LN', language)
        self.end_xml()

        err_msg = self.send_to_server(response_parser=ConfigDictResponse(self.cae))

        return err_msg or self.response.key_values


class GuestSearch(SihotXmlBuilder):
    def __init__(self, cae):
        super().__init__(cae, elem_map=cae.get_config('mapClient') or MAP_KERNEL_CLIENT, use_kernel=True)

    def get_guest(self, obj_id):
        """ return dict with guest data OR str with error message in case of error.
        """
        self.beg_xml(operation_code='GUEST-GET')
        self.add_tag('GUEST-PROFILE',
                     self.prepare_map_xml({'ShId': obj_id}, action=ACTION_SEARCH, include_empty_values=False))
        self.end_xml()

        rp = GuestSearchResponse(self.cae)
        err_msg = self.send_to_server(response_parser=rp)
        if not err_msg and self.response:
            ret = self.response.ret_elem_values[0]
            self.cae.dprint("GuestSearch.guest_get() obj_id|xml|result: ", obj_id, self.xml, ret,
                            minimum_debug_level=DEBUG_LEVEL_VERBOSE)
        else:
            ret = "GuestSearch.guest_get() obj_id={}; err='{}'".format(obj_id, err_msg)
        return ret

    def get_guest_nos_by_matchcode(self, matchcode, exact_matchcode=True):
        fld_values = {'AcId': matchcode,
                      'SH_FLAGS': 'FIND-ALSO-DELETED-GUESTS' + (';MATCH-EXACT-MATCHCODE' if exact_matchcode else ''),
                      }
        return self.search_guests(fld_values, ['guest_nr'])

    def get_objid_by_guest_no(self, guest_no):
        fld_values = {'SH_GUEST_NO': guest_no,
                      'SH_FLAGS': 'FIND-ALSO-DELETED-GUESTS',
                      }
        ret = self.search_guests(fld_values, ['objid'])
        return ret[0] if len(ret) > 0 else None

    def get_objids_by_guest_name(self, name):
        forename, surname = name.split(' ', maxsplit=1)
        fld_values = {'Surname': surname,
                      'Forename': forename,
                      'SH_FLAGS': 'FIND-ALSO-DELETED-GUESTS',
                      }
        return self.search_guests(fld_values, ['objid'])

    def get_objids_by_guest_names(self, surname, forename):
        fld_values = {'Surname': surname,
                      'Forename': forename,
                      'SH_FLAGS': 'FIND-ALSO-DELETED-GUESTS',
                      }
        return self.search_guests(fld_values, ['objid'])

    def get_objids_by_email(self, email):
        fld_values = {'Email': email,
                      'SH_FLAGS': 'FIND-ALSO-DELETED-GUESTS',
                      }
        return self.search_guests(fld_values, ['objid'])

    def get_objids_by_matchcode(self, matchcode, exact_matchcode=True):
        fld_values = {'AcId': matchcode,
                      'SH_FLAGS': 'FIND-ALSO-DELETED-GUESTS' + (';MATCH-EXACT-MATCHCODE' if exact_matchcode else ''),
                      }
        return self.search_guests(fld_values, ['objid'])

    def get_objid_by_matchcode(self, matchcode, exact_matchcode=True):
        fld_values = {'AcId': matchcode,
                      'SH_FLAGS': 'FIND-ALSO-DELETED-GUESTS' + (';MATCH-EXACT-MATCHCODE' if exact_matchcode else ''),
                      }
        ret = self.search_guests(fld_values, [':objid'], key_elem_name='matchcode')
        if ret:
            return self._check_and_get_objid_of_matchcode_search(ret, matchcode, exact_matchcode)

    def search_agencies(self):
        fld_values = {'GuestType': 7,
                      'SH_FLAGS': 'FIND-ALSO-DELETED-GUESTS',
                      }
        return self.search_guests(fld_values, ['OBJID', 'MATCHCODE'])

    def search_guests(self, fld_values, ret_elem_names, key_elem_name=None):
        """ return dict with search element/attribute value as the dict key if len(ret_elem_names)==1 and if
            ret_elem_names[0][0]==':' (in this case key_elem_name has to provide the search element/attribute name)
            OR return list of values if len(ret_elem_names) == 1
            OR return list of dict with ret_elem_names keys if len(ret_elem_names) >= 2
            OR return None in case of error.
        """
        self.beg_xml(operation_code='GUEST-SEARCH')
        self.add_tag('GUEST-SEARCH-REQUEST',
                     self.prepare_map_xml(fld_values, action=ACTION_SEARCH, include_empty_values=False))
        self.end_xml()

        rp = GuestSearchResponse(self.cae, ret_elem_names, key_elem_name=key_elem_name)
        err_msg = self.send_to_server(response_parser=rp)
        if not err_msg and self.response:
            ret = self.response.ret_elem_values
            self.cae.dprint("GuestSearch.search_guests() fld_values|xml|result: ", fld_values, self.xml, ret,
                            minimum_debug_level=DEBUG_LEVEL_VERBOSE)
        else:
            uprint("GuestSearch.search_guests() fld_values|error: ", fld_values, err_msg)
            ret = None
        return ret

    @staticmethod
    def _check_and_get_objid_of_matchcode_search(ret_elem_values, key_elem_value, exact_matchcode):
        s = '\n   ...'
        if key_elem_value in ret_elem_values:
            ret = ret_elem_values[key_elem_value]
        else:
            ret = s + "OBJID of matchcode {} not found!!!".format(key_elem_value)
        if len(ret_elem_values) > 1 and not exact_matchcode:
            ret += s + "Found more than one guest - full Response (all returned values):" + s + str(ret_elem_values)
        return ret


class PostMessage(SihotXmlBuilder):
    def post_message(self, msg, level=3, system='sxmlif_module'):
        self.beg_xml(operation_code='SYSMESSAGE')
        self.add_tag('MSG', msg)
        self.add_tag('LEVEL', str(level))
        self.add_tag('SYSTEM', system)
        self.end_xml()

        err_msg = self.send_to_server()
        if err_msg:
            ret = err_msg
        else:
            ret = '' if self.response.rc == '0' else 'Error code ' + self.response.rc

        return ret


class ResFetch(SihotXmlBuilder):
    def fetch_res(self, ho_id, gds_no=None, res_id=None, sub_id=None, scope='USEISODATE'):
        self.beg_xml(operation_code='SS')
        self.add_tag('ID', ho_id)
        if gds_no:
            self.add_tag('GDSNO', gds_no)
        else:
            self.add_tag('RES-NR', res_id)
            self.add_tag('SUB-NR', sub_id)
        if scope:
            # e.g. BASICDATAONLY only sends RESERVATION xml block (see 14.3.4 in WEB interface doc)
            self.add_tag('SCOPE', scope)
        self.end_xml()

        err_msg = self.send_to_server(response_parser=ResFromSihot(self.cae))
        # WEB interface return codes (RC): 29==res not found, 1==internal error - see 14.3.5 in WEB interface doc

        return err_msg or self.response.res_list[0]

    def fetch_by_gds_no(self, ho_id, gds_no, scope='USEISODATE'):
        return self.fetch_res(ho_id, gds_no=gds_no, scope=scope)

    def fetch_by_res_id(self, ho_id, res_id, sub_id, scope='USEISODATE'):
        return self.fetch_res(ho_id, res_id=res_id, sub_id=sub_id, scope=scope)


class ResKernelGet(SihotXmlBuilder):
    def __init__(self, cae):
        super(ResKernelGet, self).__init__(cae, use_kernel=True)

    def fetch_res_no(self, obj_id, scope='GET'):
        """
        return dict with guest data OR None in case of error

        :param obj_id:  Sihot reservation object id.
        :param scope:   search scope string (see 7.3.1.2 in Sihot KERNEL interface doc V 9.0)
        """
        self.beg_xml(operation_code='RESERVATION-GET')
        self.add_tag('RESERVATION-PROFILE', self.new_tag('OBJID', obj_id) + self.new_tag('SCOPE', scope))
        self.end_xml()

        err_msg = self.send_to_server(response_parser=ResKernelResponse(self.cae))
        if not err_msg and self.response:
            res_no = (self.response.hn, self.response.res_nr, self.response.sub_nr)
            self.cae.dprint("ResKernelGet.fetch() obj_id|xml|res_no: ", obj_id, self.xml, res_no,
                            minimum_debug_level=DEBUG_LEVEL_VERBOSE)
        else:
            res_no = None
            uprint("ResKernelGet.fetch() obj_id|error: ", obj_id, err_msg)
        return res_no


class ResSearch(SihotXmlBuilder):
    def search(self, hotel_id=None, from_date=datetime.date.today(), to_date=datetime.date.today(),
               matchcode=None, name=None, gdsno=None, flags='', scope=None, guest_id=None):
        self.beg_xml(operation_code='RES-SEARCH')
        if hotel_id:
            self.add_tag('ID', hotel_id)
        elif 'ALL-HOTELS' not in flags:
            flags += (';' if flags else '') + 'ALL-HOTELS'
        self.add_tag('FROM', datetime.date.strftime(from_date, '%Y-%m-%d'))  # mandatory?
        self.add_tag('TO', datetime.date.strftime(to_date, '%Y-%m-%d'))
        if matchcode:
            self.add_tag('MATCHCODE', matchcode)
        if name:
            self.add_tag('NAME', name)
        if gdsno:
            self.add_tag('GDSNO', gdsno)
        if flags:
            self.add_tag('FLAGS', flags if flags[0] != ';' else flags[1:])
        if scope:
            self.add_tag('SCOPE', scope)  # e.g. EXPORTEXTENDEDCOMMENT;FORCECALCDAYPRICE;CALCSUMDAYPRICE
        if guest_id:
            # TODO: ask Gubse to fix guest_id search/filter option on RES-SEARCH operation of Sihot WEB interface.
            self.add_tag('CENTRAL-GUEST-ID', guest_id)  # this is not filtering nothing (tried GID)
        self.end_xml()

        err_msg = self.send_to_server(response_parser=ResFromSihot(self.cae))

        """
        20.5 Return Codes (RC):

            0  == The search was successful. If no reservation with the given search criteria was found,
                  the <MSG> element returns the respective information.
            1  == The data inside the element <RT> is not a valid reservation type.
            2  == There is no guest with this central guest ID available.
            3  == There is no guest with this matchcode available.
            4  == The given search data is not valid
            5  == An (internal) error occurred when searching for reservations.
        """
        return err_msg or self.response.res_list

    def elem_path_values(self, elem_path_suffix):
        """
        return list of parsed data values where the element path is ending with the passed element path suffix.
        Has to be called after self.search().
        :param      elem_path_suffix:    element path suffix.
        :return:    list of parsed data values.
        """
        return elem_path_values(self.response.res_list, elem_path_suffix)


class ResToSihot(SihotXmlBuilder):
    def __init__(self, cae):
        super(ResToSihot, self).__init__(cae, elem_map=cae.get_config('mapRes') or MAP_WEB_RES)
        self.use_kernel_for_new_clients = cae.get_option('useKernelForClient')
        self.map_client = cae.get_option('mapClient')

        self._warning_frags = self.cae.get_config('warningFragments') or list()  # list of warning text fragments
        self._warning_msgs = ""
        self._gds_err_rows = dict()

    def _add_sihot_configs(self, crow):
        mkt_seg = crow.get('ResMktSegment', '')
        hotel_id = str(crow.get('ResHotelId', 999))
        arr_date = crow.get('arr_date')
        today = datetime.datetime.today()
        cf = self.cae.get_config

        if arr_date and arr_date > today:            # Sihot doesn't accept allotment for reservations in the past
            val = cf(mkt_seg + '_' + hotel_id, section='SihotAllotments',
                     default_value=cf(mkt_seg, section='SihotAllotments'))
            if val:
                crow['ResAllotmentNo'] = val

        if not crow.get('ResRateSegment'):  # not specified? FYI: this field is not included in V_ACU_RES_DATA
            val = cf(mkt_seg, section='SihotRateSegments', default_value=crow['ResMktSegment'])
            if val:
                crow['ResRateSegment'] = val

        val = cf(mkt_seg, section='SihotPaymentInstructions')
        if val:
            crow['ResAccount'] = val

        if crow.get('ResAction', '') != 'DELETE' and crow.get('RU_STATUS', 0) != 120 and arr_date and arr_date > today:
            val = cf(mkt_seg, section='SihotResTypes')
            if val:
                crow['ResStatus'] = val

    def _prepare_res_xml(self, crow):
        self._add_sihot_configs(crow)
        action = crow['ResAction']
        inner_xml = self.prepare_map_xml(crow, action)
        if self.use_kernel_interface:
            if action == ACTION_INSERT:
                self.beg_xml(operation_code='RESERVATION-CREATE')
            else:
                self.beg_xml(operation_code='RESERVATION-DATA-CHANGE')
            self.add_tag('RESERVATION-PROFILE', inner_xml)
        else:
            self.beg_xml(operation_code='RES', add_inner_xml=inner_xml)
        self.end_xml()
        self.cae.dprint("ResToSihot._prepare_res_xml() result: ", self.xml,
                        minimum_debug_level=DEBUG_LEVEL_VERBOSE)

    def _send_res_to_sihot(self, crow):
        self._prepare_res_xml(crow)

        err_msg, warn_msg = self._handle_error(crow, self.send_to_server(response_parser=ResResponse(self.cae)))
        return err_msg, warn_msg

    def _handle_error(self, crow, err_msg):
        warn_msg = ""
        if [frag for frag in self._warning_frags if frag in err_msg]:
            warn_msg = self.res_id_desc(crow, err_msg, separator="\n")
            self._warning_msgs += "\n\n" + warn_msg
            err_msg = ""
        elif err_msg:
            assert crow['ResGdsNo']
            assert crow['ResGdsNo'] not in self._gds_err_rows
            self._gds_err_rows[crow['ResGdsNo']] = (crow, err_msg)
        return err_msg, warn_msg

    def _ensure_clients_exist_and_updated(self, crow, ensure_client_mode):
        if ensure_client_mode == ECM_DO_NOT_SEND_CLIENT:
            return ""
        err_msg = ""
        if 'AcId' in crow and crow['AcId']:
            client = ClientToSihot(self.cae)
            err_msg = client.send_client_to_sihot(crow)
            if not err_msg:
                # get client/occupant objid directly from client.response
                crow['ShId'] = client.response.objid

        if not err_msg and crow.get('ResOrdererMc') and len(crow['ResOrdererMc']) == 7:  # exclude OTAs like TCAG/TCRENT
            client = ClientToSihot(self.cae)
            err_msg = client.send_client_to_sihot(crow)
            if not err_msg:
                # get orderer objid directly from client.response
                crow['ResOrdererId'] = client.response.objid

        return "" if ensure_client_mode == ECM_TRY_AND_IGNORE_ERRORS else err_msg

    def send_row_to_sihot(self, crow=None, ensure_client_mode=ECM_ENSURE_WITH_ERRORS):
        if not crow:
            crow = self.fields
        gds_no = crow.get('ResGdsNo', '')
        if gds_no:
            if gds_no in self._gds_err_rows:    # prevent send of follow-up changes on erroneous bookings (w/ same GDS)
                old_id = self.res_id_desc(*self._gds_err_rows[gds_no], separator="\n")
                warn_msg = "\n\n" + "Synchronization skipped because GDS number {} had errors in previous send: {}" \
                           + "\nSkipped reservation: {}"
                self._warning_msgs += warn_msg.format(gds_no, old_id, self.res_id_desc(crow, "", separator="\n"))
                return self._gds_err_rows[gds_no][1]    # return same error message

            err_msg = self._ensure_clients_exist_and_updated(crow, ensure_client_mode)
            if not err_msg:
                err_msg, warn_msg = self._send_res_to_sihot(crow)
        else:
            err_msg = self.res_id_desc(crow, "ResToSihot.send_row_to_sihot(): sync with empty GDS number skipped")

        if err_msg:
            self.cae.dprint("ResToSihot.send_row_to_sihot() error: {}".format(err_msg))
        else:
            self.cae.dprint("ResToSihot.send_row_to_sihot() GDSNO={} RESPONDED OBJID={} MATCHCODE={}"
                            .format(gds_no, self.response.objid, self.response.matchcode),
                            minimum_debug_level=DEBUG_LEVEL_VERBOSE)

        return err_msg

    def send_rows_to_sihot(self, break_on_error=True):
        ret_msg = ""
        for row in self.recs:
            err_msg = self.send_row_to_sihot(row)
            if err_msg:
                if break_on_error:
                    return err_msg  # BREAK/RETURN first error message
                ret_msg += "\n" + err_msg
        return ret_msg

    def res_id_label(self):
        return "GDS/VOUCHER/CD/RO" + ("/RU/RUL" if self.debug_level else "")

    def res_id_values(self, crow):
        return str(crow.get('SIHOT_GDSNO')) + \
               "/" + str(crow.get('RH_EXT_BOOK_REF')) + \
               "/" + str(crow.get('CD_CODE')) + "/" + str(crow.get('RUL_SIHOT_RATE')) + \
               ("/" + str(crow.get('RUL_PRIMARY')) + "/" + str(crow.get('RUL_CODE'))
                if self.debug_level and 'RUL_PRIMARY' in crow and 'RUL_CODE' in crow
                else "")

    def res_id_desc(self, crow, error_msg, separator="\n\n"):
        indent = 8
        return crow.get('ResAction', '') + " RESERVATION: " \
            + (crow['ResArrival'].strftime('%d-%m') if crow.get('ResArrival') else "unknown") + ".." \
            + (crow['ResDeparture'].strftime('%d-%m-%y') if crow.get('ResDeparture') else "unknown") \
            + " in " + (crow['ResRoomNo'] + "=" if crow.get('ResRoomNo') else "") \
            + str(crow.get('ResRoomCat')) \
            + ("!" + crow.get('ResPriceCat', '')
               if crow.get('ResPriceCat') and crow.get('ResPriceCat') != crow.get('ResRoomCat') else "") \
            + " at hotel " + str(crow.get('ResHotelId')) \
            + separator + " " * indent + self.res_id_label() + "==" + self.res_id_values(crow) \
            + (separator + "\n".join(wrap("ERROR: " + _strip_error_message(error_msg), subsequent_indent=" " * indent))
               if error_msg else "") \
            + (separator + "\n".join(wrap("TRAIL: " + crow.get('RUL_CHANGES', ''), subsequent_indent=" " * indent))
               if 'RUL_CHANGES' in crow and crow.get('RUL_CHANGES') else "")

    def get_warnings(self):
        return self._warning_msgs + "\n\nEnd_Of_Message\n" if self._warning_msgs else ""

    def wipe_warnings(self):
        self._warning_msgs = ""

    def wipe_gds_errors(self):
        self._gds_err_rows = dict()<|MERGE_RESOLUTION|>--- conflicted
+++ resolved
@@ -938,26 +938,8 @@
     def end(self, tag):
         super(ResFromSihot, self).end(tag)
         if tag == 'RESERVATION':  # using tag because self._curr_tag got reset by super method of end()
-<<<<<<< HEAD
             self.res_list.append(deepcopy(self._rec))
             self.clear_rec()
-=======
-            if self.ca.get_option('debugLevel') >= DEBUG_LEVEL_VERBOSE:
-                msg = list()
-                for k in self.elem_col_map:
-                    if 'elemListVal' in self.elem_col_map[k]:
-                        msg.append(self.elem_col_map[k]['elemName'] + '=' + str(self.elem_col_map[k]['elemListVal']))
-                    elif 'elemVal' in self.elem_col_map[k]:
-                        msg.append(self.elem_col_map[k]['elemName'] + '=' + self.elem_col_map[k]['elemVal'])
-
-                self.ca.dprint("ResFromSihot.end(): reservation parsed:{}".format(ppf(msg)))
-                # this could possibly replace the above for loop including the dprint() call
-                uprint("ResFromSihot.end(): element path values:{}"
-                       .format(ppf([c['elemPathValues'] for c in self.elem_col_map.values() if 'elemPathValues' in c])))
-            self.res_list.append(deepcopy(self.elem_col_map))
-            # reset elemVal and elemListVal for next reservation record in the same response
-            self.elem_col_map = deepcopy(self.blank_elem_col_map)
->>>>>>> 292b36fd
 
 
 class ResKernelResponse(SihotXmlParser):
@@ -1031,27 +1013,8 @@
         return len(self._recs)
 
     @property
-<<<<<<< HEAD
     def recs(self):
         return self._recs
-=======
-    def rows(self):
-        return self._rows
-
-    # --- database fetching
-
-    def fetch_all_from_acu(self):
-        self._last_fetch = datetime.datetime.now()
-        self._rows = list()
-        plain_rows = self.ora_db.fetch_all()
-        for r in plain_rows:
-            col_values = self.fix_col_values.copy()
-            col_values.update(zip(self.acu_col_names, r))
-            self._rows.append(col_values)
-        self.ca.dprint("SihotXmlBuilder.fetch_all_from_acu() at {} got {}, 1st row: {}"
-                       .format(self._last_fetch, self.row_count, ppf(self.cols)),
-                       minimum_debug_level=DEBUG_LEVEL_VERBOSE)
->>>>>>> 292b36fd
 
     def beg_xml(self, operation_code, add_inner_xml='', transaction_number=''):
         self._xml = '<?xml version="1.0" encoding="' + self.cae.get_option('shXmlEncoding').lower() + \
@@ -1116,13 +1079,8 @@
                        timeout=self.cae.get_option('shTimeout'),
                        encoding=self.cae.get_option('shXmlEncoding'),
                        debug_level=self.debug_level)
-<<<<<<< HEAD
-        self.cae.dprint("SihotXmlBuilder.send_to_server(): responseParser={}, xml={}".format(response_parser, self.xml),
-                        minimum_debug_level=DEBUG_LEVEL_VERBOSE)
-=======
-        self.ca.dprint("SihotXmlBuilder.send_to_server(): response_parser={}, xml={}"
+        self.cae.dprint("SihotXmlBuilder.send_to_server(): response_parser={}, xml={}"
                        .format(response_parser, ppf(self.xml)), minimum_debug_level=DEBUG_LEVEL_VERBOSE)
->>>>>>> 292b36fd
         err_msg = sc.send_to_server(self.xml)
         if not err_msg:
             self.response = response_parser or SihotXmlParser(self.cae)
