# SiHOT xml interface
import datetime
from copy import deepcopy
from textwrap import wrap
import pprint

# import xml.etree.ElementTree as Et
from xml.etree.ElementTree import XMLParser, ParseError

from ae_sys_data import ACTION_INSERT, ACTION_UPDATE, ACTION_DELETE, ACTION_SEARCH, FAD_FROM, FAD_ONTO, \
    Field, Record, Records
# fix_encoding() needed for to clean and re-parse XML on invalid char code exception/error
from ae_console_app import fix_encoding, uprint, round_traditional, DEBUG_LEVEL_VERBOSE, DEBUG_LEVEL_TIMESTAMPED
from ae_tcp import TcpClient

from sys_data_ids import SDI_SW, SDI_SH

# latin1 (synonym to ISO-8859-1) doesn't have the Euro-symbol
# .. so we use ISO-8859-15 instead ?!?!? (see
# .. http://www.gerd-riesselmann.net/webentwicklung/utf-8-latin1-aka-iso-8859-1-und-das-euro-zeichen/  and
# .. http://www.i18nqa.com/debug/table-iso8859-1-vs-windows-1252.html  and
# .. http://www.i18nqa.com/debug/table-iso8859-1-vs-iso8859-15.html   )
# SXML_DEF_ENCODING = 'ISO-8859-15'
# But even with ISO-8859-15 we are getting errors with e.g. ACUTE ACCENT' (U+00B4/0xb4) therefore next tried UTF8
# SXML_DEF_ENCODING = 'utf8'
# .. but then I get the following error in reading all the clients:
# .. 'charmap' codec can't decode byte 0x90 in position 2: character maps to <undefined>
# then added an output type handler to the connection (see db.py) which did not solve the problem (because
# .. the db.py module is not using this default encoding but the one in NLS_LANG env var
# For to fix showing umlaut character correctly tried cp1252 (windows charset)
# .. and finally this worked for all characters (because it has less undefined code points_import)
# SXML_DEF_ENCODING = 'cp1252'
# But with the added errors='backslashreplace' argument for the bytes() new/call used in the TcpClient.send_to_server()
# .. method we try sihot interface encoding again
# but SXML_DEF_ENCODING = 'ISO-8859-1' failed again with umlaut characters
# .. Y203585/HUN - Name decoded wrongly with ISO
SXML_DEF_ENCODING = 'cp1252'

# special error message prefixes
ERR_MESSAGE_PREFIX_CONTINUE = 'CONTINUE:'

# ensure client modes (used by ResToSihot.send_row_to_sihot())
ECM_ENSURE_WITH_ERRORS = 0
ECM_TRY_AND_IGNORE_ERRORS = 1
ECM_DO_NOT_SEND_CLIENT = 2

ELEM_PATH_SEP = '.'


ppf = pprint.PrettyPrinter(indent=12, width=96, depth=9).pformat


#  HELPER METHODS  ###################################

def _strip_error_message(error_msg):
    pos1 = error_msg.find('error:')
    if pos1 != -1:
        pos1 += 5  # put to position - 1 (for to allow -1 as valid pos if nothing got found)
    else:
        pos1 = error_msg.find('::')
    pos1 += 1

    pos2 = error_msg.find('.', pos1)
    pos3 = error_msg.find('!', pos1)
    if max(pos2, pos3) - pos1 <= 30:
        pos2 = len(error_msg)

    return error_msg[pos1: max(pos2, pos3)]


def convert_date_from_sh(xml_string):
    """ needed for the maps in the valToAcuConverter dict item """
    return datetime.datetime.strptime(xml_string, '%Y-%m-%d')


def convert_date_onto_sh(date):
    return datetime.datetime.strftime(date, '%Y-%m-%d')


def elem_path_values(elem_fld_map, elem_path_suffix):
    """
    determine list of data values from the passed elem_fld_map (extended by FldMapXmlParser) of all element paths
    ending with the passed elem_path_suffix string value.
    :param elem_fld_map:        element field map dict in the form {elem_name: sys-data-Field}.
    :param elem_path_suffix:    element path (either full path or suffix, e.g. SIHOT-Document.ARESLIST.RESERVATION.ARR)
    :return:                    merged list of all parsed data in fld map with passed element path suffix
    """
    ret_list = list()
    for fld in elem_fld_map.values():
        paths_values = fld.paths(system=SDI_SW, direction=FAD_FROM)
        if paths_values:
            for path_key, values in paths_values:
                if path_key.endswith(elem_path_suffix):
                    ret_list.extend(values)
    return ret_list


def elem_to_attr(elem):
    return elem.lower().replace('-', '_')


#  ELEMENT-FIELD-MAP-TUPLE-INDEXES  #################################
MTI_ELEM_NAME = 0
MTI_FLD_NAME = 1
MTI_FLD_FILTER = 2
MTI_FLD_VAL = 3
MTI_FLD_CONVERT = 4   # currently only needed for kernel DOB field

DUP_FLD_NAME_PREFIX = "+"

# mapping element name in tuple item 0 onto field name in [1], hideIf callable in [2] and default field value in [3]
# default map for GuestFromSihot.elem_fld_map instance and as read-only constant by AcuClientToSihot using the SIHOT
# .. KERNEL interface because SiHOT WEB V9 has missing fields: initials (CD_INIT1/2) and profession (CD_INDUSTRY1/2)
MAP_KERNEL_CLIENT = \
    (
        ('OBJID', 'ShId',
         lambda f: f.ina(ACTION_INSERT)),
        ('MATCHCODE', 'AcId'),
        ('GUEST-NR', 'SH_GUEST_NO',  # only needed for GUEST-SEARCH/get_objid_by_guest_no()
         lambda f: not f.val()),
        ('FLAGS', 'SH_FLAGS',        # only needed for GUEST-SEARCH/get_objid_by_guest_no()
         lambda f: not f.val()),
        ('T-SALUTATION', 'Salutation'),  # also exists T-ADDRESS/T-PERSONAL-SALUTATION
        ('T-TITLE', 'Title'),
        ('T-GUEST', 'GuestType'),
        ('NAME-1', 'Surname'),
        ('NAME-2', 'Forename'),
        ('STREET', 'Street'),
        ('PO-BOX', 'POBox'),
        ('ZIP', 'Postal'),
        ('CITY', 'City'),
        ('T-COUNTRY-CODE', 'Country'),
        ('T-STATE', 'State',
         lambda f: not f.val()),
        ('T-LANGUAGE', 'Language'),
        ('COMMENT', 'Comment'),
        ('COMMUNICATION/', None,
         lambda f: f.ina(ACTION_SEARCH)),
        ('PHONE-1', 'HomePhone'),
        ('PHONE-2', 'WorkPhone'),
        ('FAX-1', 'Fax'),
        ('EMAIL-1', 'Email'),
        ('EMAIL-2', 'EmailB'),
        ('MOBIL-1', 'MobilePhone'),
        ('MOBIL-2', 'MobilePhoneB'),
        ('/COMMUNICATION', None,
         lambda f: f.ina(ACTION_SEARCH)),
        ('ADD-DATA/', None,
         lambda f: f.ina(ACTION_SEARCH)),
        ('T-PERSON-GROUP', None, "1A"),
        ('D-BIRTHDAY', 'DOB',
         None, None, lambda f, v: convert_date_from_sh(v)),
        # 27-09-17: removed b4 migration of BHH/HMC because CD_INDUSTRY1/2 needs first grouping into 3-alphanumeric code
        # ('T-PROFESSION', 'CD_INDUSTRY1'),
        ('INTERNET-PASSWORD', 'Password'),
        ('MATCH-ADM', 'RCIRef'),
        ('MATCH-SM', 'SfId'),
        ('/ADD-DATA', None,
         lambda f: f.ina(ACTION_SEARCH)),
        ('L-EXTIDS/', None,
         lambda f: f.ina(ACTION_SEARCH)),
        ('EXTID/', ('ExtRefs', ),
         lambda f: not f.srv('ExtRefs')),
        ('EXTID.TYPE', ('ExtRefs', 0, 'Type'),
         lambda f: not f.srv('ExtRefs')),
        ('EXTID.ID', ('ExtRefs', 0, 'Id'),
         lambda f: not f.srv('ExtRefs')),
        ('/EXTID', None,
         lambda f: not f.srv('ExtRefs')),
        # ('EXTID/', None,
        #  lambda f: not f.srv('ExtRefs') or f.srv('ExtRefs').count(', ') > 1),
        # ('TYPE', 'ExtRefType2',
        #  lambda f: not f.srv('ExtRefs') or f.srv('ExtRefs').count(', ') > 1),
        # ('ID', 'ExtRefId2',
        #  lambda f: not f.srv('ExtRefs') or f.srv('ExtRefs').count(', ') > 1),
        # ('/EXTID', None,
        #  lambda f: not f.srv('ExtRefs') or f.srv('ExtRefs').count(', ') > 1),
        ('/L-EXTIDS', None,
         lambda f: f.ina(ACTION_SEARCH)),
    )

MAP_PARSE_KERNEL_CLIENT = \
    (
        ('EXT_REFS', DUP_FLD_NAME_PREFIX + 'ExtRefs'),  # only for elemHideIf expressions
        ('CDLREF', 'CDL_CODE'),
        # ('STATUS', 'CD_STATUS', 'fldValToAcu': 500),
        # ('PAF_STAT', 'CD_PAF_STATUS', 'fldValToAcu': 0),
    )

# Reservation interface mappings
# .. first the mapping for the WEB interface
""" taken from SIHOT.WEB IF doc page 58:
    The first scope contains the following mandatory fields for all external systems and for SIHOT.PMS:

        <GDSNO>, <RT>, <ARR>, <DEP>, <LAST-MOD>, <CAT>, <NOPAX>, <NOCHILDS>, <NOROOMS>, <NAME> or <COMPANY>.

    With reservations from external systems is <PRICE-TOTAL> a mandatory field. With reservations for SIHOT.PMS,
    <MATCHCODE> and <PWD> are mandatory fields.
"""
MAP_WEB_RES = \
    (
        ('ID', 'ResHotelId'),  # ID elem or use [RES-]HOTEL/IDLIST/MANDATOR-NO/EXTERNAL-SYSTEM-ID
        ('ARESLIST/', ),
        ('RESERVATION/', ),
        # ### main reservation info: orderer, status, external booking references, room/price category, ...
        # MATCHCODE, NAME, COMPANY and GUEST-ID are mutually exclusive
        # MATCHCODE/GUEST-ID needed for DELETE action for to prevent Sihot error:
        # .. "Could not find a key identifier for the client (name, matchcode, ...)"
        # ('GUEST-ID', 'ResOrdererId',
        #  'elemHideIf':  "not c.get('ResOrdererId') and not c.get['ShId']"},
        ('GUEST-ID', 'ResOrdererId',
         lambda f: not f.val() and not f.srv('ShId')),
        ('RESERVATION.MATCHCODE', 'ResOrdererMc'),
        ('GDSNO', 'ResGdsNo'),
        ('VOUCHERNUMBER', 'ResVoucherNo',
         lambda f: f.ina(ACTION_DELETE)),
        ('EXT-KEY', 'ResGroupNo',
         lambda f: f.ina(ACTION_DELETE) or not f.val()),
        ('FLAGS', None,
         None, 'IGNORE-OVERBOOKING'),  # ;NO-FALLBACK-TO-ERRONEOUS'),
        ('RT', 'ResStatus'),
        # ResRoomCat results in error 1011 for tk->TC/TK bookings with room move and room with higher/different room
        # .. cat, therefore use price category as room category for Thomas Cook Bookings.
        # .. similar problems we experienced when we added the RCI Allotments (here the CAT need to be the default cat)
        # .. on the 24-05-2018 so finally we replaced the category of the (maybe) allocated room with the cat that
        # .. get determined from the requested room size
        ('CAT', 'ResRoomCat'),  # needed for DELETE action
        ('PCAT', 'ResPriceCat',
         lambda f: f.ina(ACTION_DELETE)),
        ('ALLOTMENT-EXT-NO', 'ResAllotmentNo',
         lambda f: not f.val(),  ''),
        ('PAYMENT-INST', 'ResAccount',
         lambda f: f.ina(ACTION_DELETE) or not f.val()),
        ('SALES-DATE', 'ResBooked',
         lambda f: f.ina(ACTION_DELETE) or not f.val()),
        ('RATE-SEGMENT', 'ResRateSegment',
         lambda f: not f.val(), ''),
        ('RATE/', ),  # package/arrangement has also to be specified in PERSON:
        ('R', 'ResBoard'),
        ('ISDEFAULT', None, None, 'Y'),
        ('/RATE', ),
        ('RATE/', None,
         lambda f: f.ina(ACTION_DELETE) or f.srv('ResMktSegment') not in ('ER', )),
        ('R', None,
         lambda f: f.ina(ACTION_DELETE) or not f.srv('ResMktSegment') not in ('ER', ), 'GSC'),
        ('ISDEFAULT', None,
         lambda f: f.ina(ACTION_DELETE) or not f.srv('ResMktSegment') not in ('ER', ), 'N'),
        ('/RATE', None,
         lambda f: f.ina(ACTION_DELETE) or not f.srv('ResMktSegment') not in ('ER', )),
        # The following fallback rate results in error Package TO not valid for hotel 1
        # ('RATE/', ),
        # ('R', 'RO_SIHOT_RATE'},
        # ('ISDEFAULT', None, None, 'N'),
        # ('/RATE', ),
        # ### Reservation Channels - used for assignment of reservation to a allotment or to board payment
        ('RESCHANNELLIST/', None,
         lambda f: not f.srv('ResAllotmentNo') or f.srv('ResMktGroup')[:4] not in ('Owne', 'Prom', 'RCI ')),
        ('RESCHANNEL/', None,
         lambda f: not f.srv('ResAllotmentNo') or f.srv('ResMktGroup')[:4] not in ('Owne', 'Prom', 'RCI ')),
        # needed for to add RCI booking to RCI allotment
        ('RESCHANNEL.IDX', None,
         lambda f: not f.srv('ResAllotmentNo') or f.srv('ResMktGroup')[:4] not in ('RCI ', ), 1),
        ('RESCHANNEL.MATCHCODE', None,
         lambda f: not f.srv('ResAllotmentNo') or f.srv('ResMktGroup')[:4] not in ('RCI ', ), 'RCI'),
        ('RESCHANNEL.ISPRICEOWNER', None,
         lambda f: not f.srv('ResAllotmentNo') or f.srv('ResMktGroup')[:4] not in ('RCI ', ), 1),
        # needed for marketing fly buys for board payment bookings
        ('RESCHANNEL.IDX', None,
         lambda f: not f.srv('ResAllotmentNo') or f.srv('ResMktGroup') not in ('Promo', ), 1),
        ('RESCHANNEL.MATCHCODE', None,
         lambda f: not f.srv('ResAllotmentNo') or f.srv('ResMktGroup') not in ('Promo', ), 'MAR01'),
        ('RESCHANNEL.ISPRICEOWNER', None,
         lambda f: not f.srv('ResAllotmentNo') or f.srv('ResMktGroup') not in ('Promo', ), 1),
        # needed for owner bookings for to select/use owner allotment
        ('RESCHANNEL.IDX', None,
         lambda f: not f.srv('ResAllotmentNo') or f.srv('ResMktGroup') not in ('Owner', ), 2),
        ('RESCHANNEL.MATCHCODE', None,
         lambda f: not f.srv('ResAllotmentNo') or f.srv('ResMktGroup') not in ('Owner', ), 'TSP'),
        ('RESCHANNEL.ISPRICEOWNER', None,
         lambda f: not f.srv('ResAllotmentNo') or f.srv('ResMktGroup') not in ('Owner', ), 1),
        ('/RESCHANNEL', None,
         lambda f: not f.srv('ResAllotmentNo') or f.srv('ResMktGroup')[:4] not in ('Owne', 'Prom', 'RCI ')),
        ('/RESCHANNELLIST', None,
         lambda f: not f.srv('ResAllotmentNo') or f.srv('ResMktGroup')[:4] not in ('Owne', 'Prom', 'RCI ')),
        # ### GENERAL RESERVATION DATA: arrival/departure, pax, market sources, comments
        ('ARR', 'ResArrival'),
        ('DEP', 'ResDeparture'),
        ('NOROOMS', None,
         None, 1),     # needed for DELETE action
        ('NOPAX', 'ResAdults',          # needed for DELETE action
         None, None, lambda f: int(f.val())),
        ('NOCHILDS', 'ResChildren',
         lambda f: f.ina(ACTION_DELETE), None, lambda f: int(f.val())),
        ('TEC-COMMENT', 'ResLongNote',
         lambda f: f.ina(ACTION_DELETE)),
        ('COMMENT', 'ResNote',
         lambda f: f.ina(ACTION_DELETE)),
        ('MARKETCODE-NO', 'ResMktSegment',
         lambda f: f.ina(ACTION_DELETE)),
        # ('MEDIA', ),
        ('SOURCE', 'ResSource',
         lambda f: f.ina(ACTION_DELETE)),
        ('NN', 'ResMktGroupNN',
         lambda f: f.ina(ACTION_DELETE) or not f.val()),
        ('CHANNEL', 'ResMktGroup',
         lambda f: f.ina(ACTION_DELETE) or not f.val()),
        # ('NN2', 'ResSfId',
        # lambda f: not f.val()),
        ('EXT-REFERENCE', 'ResFlightNo',
         lambda f: f.ina(ACTION_DELETE) or not f.val()),    # see also currently unused PICKUP-COMMENT-ARRIVAL element
        ('ARR-TIME', 'ResCheckIn',      # was ResFlightETA (but changed because cannot have duplicate field names)
         lambda f: f.ina(ACTION_DELETE) or not f.val()),
        ('PICKUP-TIME-ARRIVAL', 'ResFlightETA',
         lambda f: f.ina(ACTION_DELETE) or not f.val()),
        ('PICKUP-TYPE-ARRIVAL', None,                       # 1=car, 2=van
         lambda f: f.ina(ACTION_DELETE) or not f.srv('ResFlightETA'), 1),
        # ### PERSON/occupant details
        ('PERS-TYPE-LIST/', ),
        ('PERS-TYPE/', ),
        ('TYPE', None,
         None, '1A'),
        ('NO', DUP_FLD_NAME_PREFIX + 'ResAdults'),
        ('/PERS-TYPE', ),
        ('PERS-TYPE/', ),
        ('TYPE', None,
         None, '2B'),
        ('NO', DUP_FLD_NAME_PREFIX + 'ResChildren'),
        ('/PERS-TYPE', ),
        ('/PERS-TYPE-LIST', ),
        # Person Records
        ('PERSON/', ('ResPersons', ),
         lambda f: f.ina(ACTION_DELETE)),
        ('NAME', ('ResPersons', 0, 'Surname'),
         lambda f: f.ina(ACTION_DELETE) or not f.val() or f.srv('AcId') or f.srv('ShId'),
         lambda f: ("Adult " + str(f.idx()) if f.idx() is None or f.idx() < f.srv('ResAdults')
                    else "Child " + str(f.idx() - f.srv('ResAdults') + 1))),
        ('NAME2', 'ResPersonForename',
         lambda f: f.ina(ACTION_DELETE) or not f.val() or f.srv('AcId') or f.srv('ShId')),
        ('AUTO-GENERATED', 'ResPersonAutoGenerated',
         lambda f: f.ina(ACTION_DELETE) or (f.srv('ResAdults') <= 2 and (f.srv('AcId') or f.srv('ShId'))), '1'),
        ('PERSON.MATCHCODE', 'AcId',
         lambda f: f.ina(ACTION_DELETE) or not f.val() or f.srv('ShId')),
        ('GUEST-ID', 'ShId',
         lambda f: f.ina(ACTION_DELETE) or not f.val()),
        ('ROOM-SEQ', None,
         lambda f: f.ina(ACTION_DELETE), '0'),
        ('ROOM-PERS-SEQ', None,
         lambda f: f.ina(ACTION_DELETE),
         lambda f: (str(f.idx()))),
        ('PERS-TYPE', None,
         lambda f: f.ina(ACTION_DELETE),
         lambda f: ('1A' if f.idx() < f.srv('ResAdults') else '2B')),
        ('R', DUP_FLD_NAME_PREFIX + 'ResBoard',
         lambda f: f.ina(ACTION_DELETE)),
        ('RN', 'ResRoomNo',
         lambda f: f.ina(ACTION_DELETE) or not f.val() or f.srv('ResDeparture') < datetime.datetime.now()),
        ('DOB', 'ResPersonDOB',
         lambda f: f.ina(ACTION_DELETE) or not f.val()),
        ('/PERSON', None,
         lambda f: f.ina(ACTION_DELETE) or f.srv('ResAdults') <= 0),
        ('/RESERVATION',),
        ('/ARESLIST',),
    )

MAP_PARSE_WEB_RES = \
    (   # ### EXTRA PARSING FIELDS (for to interpret reservation coming from the WEB interface)
        ('ACTION', 'ResAction'),
        ('STATUS', 'RU_STATUS'),
        ('RULREF', 'RUL_CODE'),
        ('RUL_PRIMARY', 'RUL_PRIMARY'),
        # ('RU_OBJID', 'RU_SIHOT_OBJID'),
        ('RU_OBJID', 'RUL_SIHOT_OBJID'),
        # ('RO_AGENCY_OBJID', 'RO_SIHOT_AGENCY_OBJID'),
        ('OC_CODE', 'ResOrdererMc'),
        ('OC_OBJID', 'ResOrdererId'),
        ('RES_GROUP', 'ResMktGroup'),  # needed for elemHideIf
        ('RES_OCC', 'ResMktSegment'),  # needed for res_id_values
        ('CHANGES', 'RUL_CHANGES'),  # needed for error notifications
        ('LAST_HOTEL', 'RUL_SIHOT_LAST_HOTEL'),  # needed for HOTMOVE
        ('LAST_CAT', 'RUL_SIHOT_LAST_CAT'),  # needed for HOTMOVE
        # field mappings needed only for parsing XML responses (using 'buildExclude': True)
        ('RES-HOTEL', ),
        ('RES-NR', ),
        ('SUB-NR', ),
        ('OBJID', ),
        ('EMAIL', ),
        ('PHONE', ),
        # PHONE1, MOBIL1 and EMAIL1 are only available in RES person scope/section but not in RES-SEARCH OC
        # ('PHONE1', ),
        # ('MOBIL1', ),
        ('DEP-TIME', ),
        ('COUNTRY', ),
        ('CITY', ),
        ('STREET', ),
        ('LANG', ),
        ('MARKETCODE', ),     # RES-SEARCH has no MARKETCODE-NO element/tag
    )

# default values for used interfaces (see email from Sascha Scheer from 28 Jul 2016 13:48 with answers from JBerger):
# .. use kernel for clients and web for reservations
USE_KERNEL_FOR_CLIENTS_DEF = True
MAP_CLIENT_DEF = MAP_KERNEL_CLIENT

USE_KERNEL_FOR_RES_DEF = False
MAP_RES_DEF = MAP_WEB_RES


class SihotXmlParser:  # XMLParser interface
    def __init__(self, cae):
        super(SihotXmlParser, self).__init__()
        self._xml = ''
        self._base_tags = ['ERROR-LEVEL', 'ERROR-TEXT', 'ID', 'MSG', 'OC', 'ORG', 'RC', 'TN', 'VER',
                           'MATCHCODE', 'OBJID']
        self._curr_tag = ''
        self._curr_attr = ''
        self._elem_path = list()    # element path implemented as list stack

        # main xml elements/items
        self.oc = ''
        self.tn = '0'
        self.id = '1'
        self.matchcode = None
        self.objid = None
        self.rc = '0'
        self.msg = ''
        self.ver = ''
        self.error_level = '0'  # used by kernel interface instead of RC/MSG
        self.error_text = ''
        self.cae = cae  # only needed for logging with dprint()
        self._parser = None  # reset to XMLParser(target=self) in self.parse_xml() and close in self.close()

    def parse_xml(self, xml):
        self.cae.dprint("SihotXmlParser.parse_xml():", xml, minimum_debug_level=DEBUG_LEVEL_VERBOSE)
        try_counter = 0
        xml_cleaned = xml
        while True:
            try:
                self._parser = XMLParser(target=self)
                self._parser.feed(xml_cleaned)
                self._xml = xml_cleaned
                break
            except ParseError as pex:
                xml_cleaned = fix_encoding(xml_cleaned, try_counter=try_counter, pex=pex,
                                           context="SihotXmlParser.parse_xml() ParseError exception")
                if not xml_cleaned:
                    raise
            try_counter += 1

    def get_xml(self):
        return self._xml

    # xml parsing interface

    def start(self, tag, attrib):  # called for each opening tag
        self._curr_tag = tag
        self._curr_attr = None  # used as flag for a currently parsed base tag (for self.data())
        self._elem_path.append(tag)
        if tag in self._base_tags:
            self.cae.dprint("SihotXmlParser.start():", self._elem_path, minimum_debug_level=DEBUG_LEVEL_VERBOSE)
            self._curr_attr = elem_to_attr(tag)
            setattr(self, self._curr_attr, '')
            return None
        # collect extra info on error response (RC != '0') within the MSG tag field
        if tag[:4] in ('MSG-', "INDE", "VALU"):
            self._curr_attr = 'msg'
            # Q&D: by simply using tag[4:] for to remove MSG- prefix, INDEX will be shown as X= and VALUE as E=
            setattr(self, self._curr_attr, getattr(self, self._curr_attr, '') + " " + tag[4:] + "=")
            return None
        return tag

    def data(self, data):  # called on each chunk (separated by XMLParser on spaces, special chars, ...)
        if self._curr_attr and data.strip():
            self.cae.dprint("SihotXmlParser.data(): ", self._elem_path, data, minimum_debug_level=DEBUG_LEVEL_VERBOSE)
            setattr(self, self._curr_attr, getattr(self, self._curr_attr) + data)
            return None
        return data

    def end(self, tag):  # called for each closing tag
        self.cae.dprint("SihotXmlParser.end():", self._elem_path, tag, minimum_debug_level=DEBUG_LEVEL_VERBOSE)
        self._curr_tag = ''
        self._curr_attr = ''
        if self._elem_path:     # Q&D Fix for TestGuestSearch for to prevent pop() on empty _elem_path list
            self._elem_path.pop()
        return tag

    def close(self):  # called when all data has been parsed.
        self._parser.close()
        return self  # ._max_depth

    def server_error(self):
        if self.rc != '0':
            return self.rc
        elif self.error_level != '0':
            return self.error_level
        return '0'

    def server_err_msg(self):
        if self.rc != '0':
            return self.msg
        elif self.error_level != '0':
            return self.error_text
        return ''


class Request(SihotXmlParser):  # request from SIHOT
    def get_operation_code(self):
        return self.oc


class RoomChange(SihotXmlParser):
    def __init__(self, cae):
        super(RoomChange, self).__init__(cae)
        # add base tags for room/GDS number, old room/GDS number and guest objid
        self._base_tags.append('HN')
        self.hn = None  # added for to remove pycharm warning
        self._base_tags.append('RN')
        self.rn = None
        self._base_tags.append('ORN')
        self.orn = None
        self._base_tags.append('GDSNO')
        self.gdsno = None
        self._base_tags.append('RES-NR')
        self.res_nr = None
        self._base_tags.append('SUB-NR')
        self.sub_nr = None
        self._base_tags.append('OSUB-NR')
        self.osub_nr = None
        self._base_tags.append('GID')       # Sihot guest object id
        self.gid = None


class ResChange(SihotXmlParser):
    def __init__(self, cae):
        super(ResChange, self).__init__(cae)
        self._base_tags.append('HN')    # def hotel ID as base tag, because is outside of 1st SIHOT-Reservation block
        self.hn = None                  # added instance var for to remove pycharm warning
        self.rgr_list = list()

    def start(self, tag, attrib):  # called for each opening tag
        if super(ResChange, self).start(tag, attrib) is None and tag not in ('MATCHCODE', 'OBJID'):
            return None  # processed by base class
        self.cae.dprint("ResChange.start():", self._elem_path, minimum_debug_level=DEBUG_LEVEL_VERBOSE)
        if tag == 'SIHOT-Reservation':
            self.rgr_list.append(dict(rgr_ho_fk=self.hn, rgc_list=list()))
        elif tag in ('FIRST-Person', 'SIHOT-Person'):       # FIRST-Person only seen in room change (CI) on first occ
            self.rgr_list[-1]['rgc_list'].append(dict())

    def data(self, data):
        if super(ResChange, self).data(data) is None and self._curr_tag not in ('MATCHCODE', 'OBJID'):
            return None  # processed by base class
        self.cae.dprint("ResChange.data():", self._elem_path, self.rgr_list, minimum_debug_level=DEBUG_LEVEL_VERBOSE)
        # flag for to detect and prevent multiple values
        append = True
        # because data can be sent in chunks on parsing, we first determine the dictionary (di) and the item key (ik)
        # rgr/reservation group elements
        if self._curr_tag == 'RNO':
            di, ik = self.rgr_list[-1], 'rgr_res_id'
        elif self._curr_tag == 'RSNO':
            di, ik = self.rgr_list[-1], 'rgr_sub_id'
        elif self._curr_tag == 'GDSNO':
            di, ik = self.rgr_list[-1], 'rgr_gds_no'
        elif self._elem_path == ['SIHOT-Document', 'SIHOT-Reservation', 'OBJID']:   # not provided by CI/CO/RM
            di, ik = self.rgr_list[-1], 'rgr_obj_id'
        elif self._elem_path == ['SIHOT-Document', 'SIHOT-Reservation', 'ARR']:
            di, ik = self.rgr_list[-1], 'rgr_arrival'
        elif self._elem_path == ['SIHOT-Document', 'SIHOT-Reservation', 'DEP']:
            di, ik = self.rgr_list[-1], 'rgr_departure'
        elif self._curr_tag == 'RT_SIHOT':                  # RT has different values (1=definitive, 2=tentative, 3=cxl)
            # data = 'S' if data == '3' else data           # .. so using undocumented RT_SIHOT to prevent conversion
            di, ik = self.rgr_list[-1], 'rgr_status'
        elif self._elem_path == ['SIHOT-Document', 'SIHOT-Reservation', 'NOPAX']:
            di, ik = self.rgr_list[-1], 'rgr_adults'
        elif self._elem_path == ['SIHOT-Document', 'SIHOT-Reservation', 'NOCHILDS']:  # not provided by CR
            di, ik = self.rgr_list[-1], 'rgr_children'

        # rgr/reservation group elements that are repeated (e.g. for each PAX in SIHOT-Person sections)
        elif self._curr_tag == 'CAT':
            di, ik = self.rgr_list[-1], 'rgr_room_cat_id'
            append = ik in di and len(di[ik]) < 4
        elif self._curr_tag == 'MC':
            di, ik = self.rgr_list[-1], 'rgr_mkt_segment'
            append = ik in di and len(di[ik]) < 2

        # rgc/reservation clients elements
        elif self._curr_tag == 'GID':                       # Sihot Guest object ID
            di, ik = self.rgr_list[-1]['rgc_list'][-1], 'ShId'
        elif self._curr_tag == 'MATCHCODE':
            di, ik = self.rgr_list[-1]['rgc_list'][-1], 'AcId'
        elif self._curr_tag == 'SN':
            di, ik = self.rgr_list[-1]['rgc_list'][-1], 'rgc_surname'
        elif self._curr_tag == 'CN':
            di, ik = self.rgr_list[-1]['rgc_list'][-1], 'rgc_firstname'
        elif self._curr_tag == 'DOB':
            di, ik = self.rgr_list[-1]['rgc_list'][-1], 'rgc_dob'
        elif self._curr_tag == 'PHONE':
            di, ik = self.rgr_list[-1]['rgc_list'][-1], 'rgc_phone'
        elif self._curr_tag == 'EMAIL':
            di, ik = self.rgr_list[-1]['rgc_list'][-1], 'rgc_email'
        elif self._curr_tag == 'LN':
            di, ik = self.rgr_list[-1]['rgc_list'][-1], 'rgc_language'
        elif self._curr_tag == 'COUNTRY':
            di, ik = self.rgr_list[-1]['rgc_list'][-1], 'rgc_country'
        elif self._curr_tag == 'RN':
            self.rgr_list[-1]['rgr_room_id'] = data     # update also rgr_room_id with same value
            di, ik = self.rgr_list[-1]['rgc_list'][-1], 'rgc_room_id'

        # unsupported elements
        else:
            self.cae.dprint("ResChange.data(): ignoring element ", self._elem_path, "; data chunk=", data,
                            minimum_debug_level=DEBUG_LEVEL_TIMESTAMPED)
            return

        # add data - after check if we need to add or to extend the dictionary item
        if ik not in di:
            di[ik] = data
        elif append:
            di[ik] += data


class ResResponse(SihotXmlParser):  # response xml parser for kernel or web interfaces
    def __init__(self, cae):
        super(ResResponse, self).__init__(cae)
        # web and kernel (guest/client and reservation) interface response elements
        self._base_tags.append('GDSNO')
        self.gdsno = None


class AvailCatInfoResponse(SihotXmlParser):
    """ processing response of CATINFO operation code of the WEB interface """
    def __init__(self, cae):
        super(AvailCatInfoResponse, self).__init__(cae)
        self._curr_cat = None
        self._curr_day = None
        self.avail_room_cats = dict()

    def data(self, data):
        if super(AvailCatInfoResponse, self).data(data) is None:
            return None
        if self._curr_tag == 'CAT':
            self.avail_room_cats[data] = dict()
            self._curr_cat = data
        elif self._curr_tag == 'D':
            self.avail_room_cats[self._curr_cat][data] = dict()
            self._curr_day = data
        elif self._curr_tag in ('TOTAL', 'OOO'):
            self.avail_room_cats[self._curr_cat][self._curr_day][self._curr_tag] = int(data)
        elif self._curr_tag == 'OCC':
            self.avail_room_cats[self._curr_cat][self._curr_day][self._curr_tag] = float(data)
            day = self.avail_room_cats[self._curr_cat][self._curr_day]
            day['AVAIL'] = int(round_traditional(day['TOTAL'] * (1.0 - day['OCC'] / 100.0))) - day['OOO']
        return data


class CatRoomResponse(SihotXmlParser):
    def __init__(self, cae):
        super(CatRoomResponse, self).__init__(cae)
        # ALLROOMS response of the WEB interface
        self._base_tags += ('NAME', 'RN')
        self.name = None  # added for to remove pycharm warning
        self.rn = None
        self.cat_rooms = dict()  # for to store the dict with all key values

    def end(self, tag):
        if super(CatRoomResponse, self).end(tag) is None:
            return None  # tag used/processed by base class
        elif tag == 'NAME':
            self.cat_rooms[self.name] = list()
        elif tag == 'RN':
            self.cat_rooms[self.name].append(self.rn)
        return tag


class ConfigDictResponse(SihotXmlParser):
    def __init__(self, cae):
        super(ConfigDictResponse, self).__init__(cae)
        # response to GCF operation code of the WEB interface
        self._base_tags += ('KEY', 'VALUE')  # VALUE for key value (remove from additional error info - see 'VALU')
        self.value = None  # added for to remove pycharm warning
        self.key = None
        self.key_values = dict()  # for to store the dict with all key values

    def end(self, tag):
        if super(ConfigDictResponse, self).end(tag) is None:
            return None  # tag used/processed by base class
        elif tag == 'SIHOT-CFG':
            self.key_values[self.key] = self.value
        return tag


class GuestSearchResponse(SihotXmlParser):
    def __init__(self, cae, ret_elem_names=None, key_elem_name=None):
        """
        response to the GUEST-GET request oc of the KERNEL interface

        :param cae:             app environment instance.
        :param ret_elem_names:  list of xml element names (or response attributes) to return. If there is only one
                                list element with a leading ':' character then self.ret_elem_values will be a dict
                                with the search value as the key. If ret_elem_names consists of exact one item then
                                ret_elem_values will be a list with the plain return values. If ret_elem_names contains
                                more than one item then self.ret_elem_values will be a dict where the ret_elem_names
                                are used as keys. If the ret_elem_names list is empty (or None) then the returned
                                self.ret_elem_values list of dicts will provide all elements that are returned by the
                                Sihot interface and defined within the used map (MAP_KERNEL_CLIENT).
        :param key_elem_name:   element name used for the search (only needed if self._return_value_as_key==True).
        """
        super(GuestSearchResponse, self).__init__(cae)
        self._base_tags.append('GUEST-NR')
        self.guest_nr = None

        full_map = MAP_KERNEL_CLIENT + MAP_PARSE_KERNEL_CLIENT

        self._key_elem_name = key_elem_name
        if not ret_elem_names:
            ret_elem_names = [_[MTI_ELEM_NAME].strip('/') for _ in full_map]
        self._ret_elem_names = ret_elem_names    # list of names of XML-elements or response-base-attributes
        self._return_value_as_key = len(ret_elem_names) == 1 and ret_elem_names[0][0] == ':'

        self.ret_elem_values = dict() if self._return_value_as_key else list()
        self._key_elem_index = 0
        self._in_guest_profile = False
        self._elem_fld_map_parser = FldMapXmlParser(cae, deepcopy(full_map))

    def parse_xml(self, xml):
        super(GuestSearchResponse, self).parse_xml(xml)
        self._key_elem_index = 0
        self._in_guest_profile = False

    def start(self, tag, attrib):
        if self._in_guest_profile:
            self._elem_fld_map_parser.start(tag, attrib)
        if super(GuestSearchResponse, self).start(tag, attrib) is None:
            return None  # processed by base class
        if tag == 'GUEST-PROFILE':
            self._key_elem_index += 1
            self._in_guest_profile = True
            return None
        return tag

    def data(self, data):
        if self._in_guest_profile:
            self._elem_fld_map_parser.data(data)
        if super(GuestSearchResponse, self).data(data) is None:
            return None  # processed by base class
        return data

    def end(self, tag):
        if tag == 'GUEST-PROFILE':
            self._in_guest_profile = False
            if self._return_value_as_key:
                elem = getattr(self, elem_to_attr(self._key_elem_name))
                if self._key_elem_index > 1:
                    elem += '_' + str(self._key_elem_index)
                self.ret_elem_values[elem] = getattr(self, elem_to_attr(self._ret_elem_names[0][1:]))
            else:
                elem_names = self._ret_elem_names
                if len(elem_names) == 1:
                    self.ret_elem_values.append(getattr(self, elem_to_attr(elem_names[0])))
                else:
                    values = dict()
                    for elem in elem_names:
                        if elem in self._elem_fld_map_parser.elem_fld_map:
                            field = self._elem_fld_map_parser.elem_fld_map[elem]
                            values[elem] = getattr(self, elem_to_attr(elem),
                                                   field.val(system=SDI_SW, direction=FAD_FROM))
                            # Q&D fix for search_agencies(): prevent to add elemListVal elem/item in next run
                            # if 'elemVal' in field:
                            #     field.pop('elemVal')
                    self.ret_elem_values.append(values)
        # for completeness call also SihotXmlParser.end() and FldMapXmlParser.end()
        return super(GuestSearchResponse, self).end(self._elem_fld_map_parser.end(tag))


class FldMapXmlParser(SihotXmlParser):
    def __init__(self, cae, elem_map):
        super(FldMapXmlParser, self).__init__(cae)
        self._current_field = None
        self._current_data = None
        self._current_idx_path = list()
        self._rec = Record(system=SDI_SH, direction=FAD_FROM)

        # create field data parsing record and mapping dict for all elements having a field value
        self.elem_fld_map = dict()
        for fas in elem_map:
            map_len = len(fas)
            if map_len <= MTI_FLD_NAME:
                continue
            field_name = field_idx = fas[MTI_FLD_NAME]
            if not field_name:
                continue
            if isinstance(field_name, tuple):
                if len(field_name) == 1:
                    field_idx = field_name[0]
                field_name = field_name[-1]
            elif field_name.startswith(DUP_FLD_NAME_PREFIX):
                continue

            elem_name = fas[MTI_ELEM_NAME].strip('/')
            field = Field()
            field.name = field_name
            field.set_name(elem_name, system=SDI_SH, direction=FAD_FROM, protect=True)
            field.set_rec(self._rec)
            # add additional aspects: first always add converter (for to create separate system value)
            if map_len > MTI_FLD_CONVERT and fas[MTI_FLD_CONVERT]:
                field.set_converter(fas[MTI_FLD_CONVERT], system=SDI_SH, direction=FAD_FROM, extend=True)
            if map_len > MTI_FLD_FILTER and fas[MTI_FLD_FILTER]:
                field.set_filter(fas[MTI_FLD_FILTER], system=SDI_SH, direction=FAD_FROM, protect=True)
            if map_len > MTI_FLD_VAL and fas[MTI_FLD_VAL] is not None:
                val_or_cal = fas[MTI_FLD_VAL]
                if callable(val_or_cal):
                    field.set_calculator(val_or_cal, system=SDI_SH, direction=FAD_FROM, protect=True)
                else:
                    field.set_val(val_or_cal, system=SDI_SH, direction=FAD_FROM)

            self._rec.add_field(field, idx=field_idx)
            self.elem_fld_map[elem_name] = field

    def clear_rec(self):
        for field in self._rec.fields.values():
            field.clear(system=self._rec.system, direction=self._rec.direction)

    @property
    def rec(self):
        return self._rec

    def find_field(self, tag):
        if tag in self.elem_fld_map:
            elem_name = tag
            field = self.elem_fld_map[elem_name]
        else:
            full_path = ELEM_PATH_SEP.join(self._elem_path)
            for elem_name, field in self.elem_fld_map.items():
                if elem_name == full_path or full_path.endswith(ELEM_PATH_SEP + elem_name):
                    break
            else:
                elem_name, field = None, None
        return elem_name, field

    def fld_idx_path(self, fld_path):
        fld_path_len = len(fld_path)
        cur_path = self._current_idx_path
        cur_path_len = len(cur_path)
        if fld_path_len == cur_path_len:
            idx_path = cur_path[:-1]
            idx_path.append(fld_path[-1])
        else:
            match = 0
            while match < min(fld_path_len, cur_path_len) and fld_path[match] == cur_path[match]:
                match += 1
            idx_path = list(fld_path)
            if match:
                idx_pos = min(match, cur_path_len - 1)
                if fld_path_len > cur_path_len >= match \
                        and isinstance(fld_path[idx_pos], int) and isinstance(cur_path[idx_pos], int):
                    idx_path[match] = cur_path[idx_pos] + 1
                elif fld_path_len < cur_path_len:
                    idx_path.append(cur_path[fld_path_len])
        return idx_path

    # XMLParser interface

    def start(self, tag, attrib):
        super(FldMapXmlParser, self).start(tag, attrib)
        elem_name, field = self.find_field(tag)
        if not field:
            self._current_field = None
            return tag

        if isinstance(field.name, tuple):   # deeper structure?
            self._current_idx_path = self.fld_idx_path(field.name)
        self._current_field = Field(**field.aspects).set_rec(self._rec, system=SDI_SH, direction=FAD_FROM)

        '''
        if field.append_record(system=SDI_SH, direction=FAD_FROM):
            recs = field.value(system=SDI_SH, direction=FAD_FROM)
            self._current_idx_path = len(recs) - 1   # set current Records idx to new/just-appended Record instance
            self._current_field = None
            return tag
        field = Field(**field.aspects).set_rec(self._rec, system=SDI_SH, direction=FAD_FROM)
        if self._current_idx_path is not None:
            field.set_idx(self._current_idx_path)
        self._current_field = self.elem_fld_map[elem_name] = field
        '''

        self._current_data = ''
        return None

    def data(self, data):
        super(FldMapXmlParser, self).data(data)
        if self._current_field:
            self._current_data += data
            return None
        return data

    def end(self, tag):
        if self._current_field:
            self._current_field.set_val(self._current_data, *self._current_idx_path, system=SDI_SH, direction=FAD_FROM)
            self._current_field = None
        super(FldMapXmlParser, self).end(tag)


class GuestFromSihot(FldMapXmlParser):
    def __init__(self, cae, elem_map=MAP_CLIENT_DEF):
        super(GuestFromSihot, self).__init__(cae, elem_map)
        self.guest_list = Records()

    # XMLParser interface

    def end(self, tag):
        super(GuestFromSihot, self).end(tag)
        if tag == 'GUEST':  # using tag because self._curr_tag got reset by super method of end()
            self.guest_list.append(deepcopy(self._rec))
            self.clear_rec()


class ResFromSihot(FldMapXmlParser):
    def __init__(self, cae, elem_map=MAP_RES_DEF):
        super(ResFromSihot, self).__init__(cae, elem_map)
        self.res_list = Records()

    # XMLParser interface

    def end(self, tag):
        super(ResFromSihot, self).end(tag)
        if tag == 'RESERVATION':  # using tag because self._curr_tag got reset by super method of end()
            self.res_list.append(deepcopy(self._rec))
            self.clear_rec()


class ResKernelResponse(SihotXmlParser):
    """
    response to the RESERVATION-GET oc/request of the KERNEL interface
    """
    def __init__(self, cae):
        super(ResKernelResponse, self).__init__(cae)
        self._base_tags.append('HN')
        self._base_tags.append('RES-NR')
        self._base_tags.append('SUB-NR')


class SihotXmlBuilder:
    tn = '1'

    def __init__(self, cae, use_kernel=False):
        self.cae = cae
        self.debug_level = cae.get_option('debugLevel')
        self.use_kernel_interface = use_kernel
        self.response = None

        self._xml = ''
        self._indent = 0

    def beg_xml(self, operation_code, add_inner_xml='', transaction_number=''):
        self._xml = '<?xml version="1.0" encoding="' + self.cae.get_option('shXmlEncoding').lower() + \
                    '"?>\n<SIHOT-Document>\n'
        if self.use_kernel_interface:
            self._xml += '<SIHOT-XML-REQUEST>\n'
            self.add_tag('REQUEST-TYPE', operation_code)
        else:
            self.add_tag('OC', operation_code)
            if transaction_number:
                self.tn = transaction_number
            else:
                try:
                    self.tn = str(int(self.tn) + 1)
                except OverflowError as _:
                    self.tn = '1'
            self.add_tag('TN', self.tn)
        self._xml += add_inner_xml

    def end_xml(self):
        if self.use_kernel_interface:
            self._xml += '\n</SIHOT-XML-REQUEST>'
        self._xml += '\n</SIHOT-Document>'

    def add_tag(self, tag, val=''):
        self._xml += self.new_tag(tag, val)

    def send_to_server(self, response_parser=None):
        sc = TcpClient(self.cae.get_option('shServerIP'),
                       self.cae.get_option('shServerKernelPort' if self.use_kernel_interface else 'shServerPort'),
                       timeout=self.cae.get_option('shTimeout'),
                       encoding=self.cae.get_option('shXmlEncoding'),
                       debug_level=self.debug_level)
<<<<<<< HEAD
        self.cae.dprint("SihotXmlBuilder.send_to_server(): response_parser={}, xml={}"
                        .format(response_parser, ppf(self.xml)), minimum_debug_level=DEBUG_LEVEL_VERBOSE)
=======
        self.ca.dprint("SihotXmlBuilder.send_to_server(): response_parser={}, xml={}"
                       .format(response_parser, self.xml), minimum_debug_level=DEBUG_LEVEL_VERBOSE)
>>>>>>> 8d11afdc
        err_msg = sc.send_to_server(self.xml)
        if not err_msg:
            self.response = response_parser or SihotXmlParser(self.cae)
            self.response.parse_xml(sc.received_xml)
            err_num = self.response.server_error()
            if err_num != '0':
                err_msg = self.response.server_err_msg()
                if err_msg:
                    err_msg = "msg='{}'".format(err_msg)
                elif err_num == '29':
                    err_msg = "No Reservations Found"
                if err_num != '1' or self.debug_level >= DEBUG_LEVEL_VERBOSE:
                    err_msg += "; sent xml='{}'; got xml='{}'"\
                        .format(self.xml, sc.received_xml)[0 if err_msg else 2:]
                err_msg = "server return code {} {}".format(err_num, err_msg)

        if err_msg:
            uprint("****  SihotXmlBuilder.send_to_server() error: ", err_msg)
        return err_msg

    @staticmethod
    def new_tag(tag, val='', opening=True, closing=True):
        return ('<' + tag + '>' if opening else '') \
               + str(val or '') \
               + ('</' + tag + '>' if closing else '')

    @staticmethod
    def convert_value_to_xml_string(value):
        # ret = str(val) if val else ''  # not working with zero value
        ret = '' if value is None else str(value)  # convert None to empty string
        if type(value) is datetime.datetime and ret.endswith(' 00:00:00'):
            ret = ret[:-9]
        # escape special characters while preserving already escaped characters - by first un-escape then escape again
        for key, val in [('&amp;', '&'), ('&lt;', '<'), ('&gt;', '>'), ('&', '&amp;'), ('<', '&lt;'), ('>', '&gt;')]:
            ret = ret.replace(key, val)
        return ret

    @property
    def xml(self):
        return self._xml

    @xml.setter
    def xml(self, value):
        self.cae.dprint('SihotXmlBuilder.xml-set:', value, minimum_debug_level=DEBUG_LEVEL_VERBOSE)
        self._xml = value


class AvailCatInfo(SihotXmlBuilder):
    def avail_rooms(self, hotel_id='', room_cat='', from_date=datetime.date.today(), to_date=datetime.date.today()):
        # flags=''):  # SKIP-HIDDEN-ROOM-TYPES'):
        self.beg_xml(operation_code='CATINFO')
        if hotel_id:
            self.add_tag('ID', hotel_id)
        self.add_tag('FROM', datetime.date.strftime(from_date, '%Y-%m-%d'))     # mandatory
        self.add_tag('TO', datetime.date.strftime(to_date, '%Y-%m-%d'))
        if room_cat:
            self.add_tag('CAT', room_cat)
        # if flags:
        #     self.add_tag('FLAGS', flags)    # there is no FLAGS element for the CATINFO oc?!?!?
        self.end_xml()

        err_msg = self.send_to_server(response_parser=AvailCatInfoResponse(self.cae))

        return err_msg or self.response.avail_room_cats


class CatRooms(SihotXmlBuilder):
    def get_cat_rooms(self, hotel_id='1', from_date=datetime.date.today(), to_date=datetime.date.today(),
                      scope=None):
        self.beg_xml(operation_code='ALLROOMS')
        self.add_tag('ID', hotel_id)  # mandatory
        self.add_tag('FROM', datetime.date.strftime(from_date, '%Y-%m-%d'))  # mandatory
        self.add_tag('TO', datetime.date.strftime(to_date, '%Y-%m-%d'))
        if scope:
            self.add_tag('SCOPE', scope)  # pass 'DESC' for to get room description
        self.end_xml()

        err_msg = self.send_to_server(response_parser=CatRoomResponse(self.cae))

        return err_msg or self.response.cat_rooms


class ConfigDict(SihotXmlBuilder):
    def get_key_values(self, config_type, hotel_id='1', language='EN'):
        self.beg_xml(operation_code='GCF')
        self.add_tag('CFTYPE', config_type)
        self.add_tag('HN', hotel_id)  # mandatory
        self.add_tag('LN', language)
        self.end_xml()

        err_msg = self.send_to_server(response_parser=ConfigDictResponse(self.cae))

        return err_msg or self.response.key_values


class GuestSearch(SihotXmlBuilder):
    def __init__(self, cae):
        super().__init__(cae, use_kernel=True)

    def get_guest(self, obj_id):
        """ return dict with guest data OR str with error message in case of error.
        """
        self.beg_xml(operation_code='GUEST-GET')
        self.add_tag('GUEST-PROFILE', self.new_tag('OBJID', obj_id))
        self.end_xml()

        rp = GuestSearchResponse(self.cae)
        err_msg = self.send_to_server(response_parser=rp)
        if not err_msg and self.response:
            ret = self.response.ret_elem_values[0]
            self.cae.dprint("GuestSearch.guest_get() obj_id|xml|result: ", obj_id, self.xml, ret,
                            minimum_debug_level=DEBUG_LEVEL_VERBOSE)
        else:
            ret = "GuestSearch.guest_get() obj_id={}; err='{}'".format(obj_id, err_msg)
        return ret

    def get_guest_nos_by_matchcode(self, matchcode, exact_matchcode=True):
        search_for = {'MATCHCODE': matchcode,
                      'SH_FLAGS': 'FIND-ALSO-DELETED-GUESTS' + (';MATCH-EXACT-MATCHCODE' if exact_matchcode else ''),
                      }
        return self.search_guests(search_for, ['guest_nr'])

    def get_objid_by_guest_no(self, guest_no):
        search_for = {'GUEST-NR': guest_no,
                      'SH_FLAGS': 'FIND-ALSO-DELETED-GUESTS',
                      }
        ret = self.search_guests(search_for, ['objid'])
        return ret[0] if len(ret) > 0 else None

    def get_objids_by_guest_name(self, name):
        forename, surname = name.split(' ', maxsplit=1)
        search_for = {'NAME-1': surname,
                      'NAME-2': forename,
                      'SH_FLAGS': 'FIND-ALSO-DELETED-GUESTS',
                      }
        return self.search_guests(search_for, ['objid'])

    def get_objids_by_guest_names(self, surname, forename):
        search_for = {'NAME-1': surname,
                      'NAME-2': forename,
                      'SH_FLAGS': 'FIND-ALSO-DELETED-GUESTS',
                      }
        return self.search_guests(search_for, ['objid'])

    def get_objids_by_email(self, email):
        search_for = {'EMAIL-1': email,
                      'SH_FLAGS': 'FIND-ALSO-DELETED-GUESTS',
                      }
        return self.search_guests(search_for, ['objid'])

    def get_objids_by_matchcode(self, matchcode, exact_matchcode=True):
        search_for = {'MATCHCODE': matchcode,
                      'SH_FLAGS': 'FIND-ALSO-DELETED-GUESTS' + (';MATCH-EXACT-MATCHCODE' if exact_matchcode else ''),
                      }
        return self.search_guests(search_for, ['objid'])

    def get_objid_by_matchcode(self, matchcode, exact_matchcode=True):
        search_for = {'MATCHCODE': matchcode,
                      'SH_FLAGS': 'FIND-ALSO-DELETED-GUESTS' + (';MATCH-EXACT-MATCHCODE' if exact_matchcode else ''),
                      }
        ret = self.search_guests(search_for, [':objid'], key_elem_name='matchcode')
        if ret:
            return self._check_and_get_objid_of_matchcode_search(ret, matchcode, exact_matchcode)

    def search_agencies(self):
        search_for = {'T-GUEST': 7,     # 1=Guest, 7=Company (numbers wrong documented in Sihot KERNEL PDF)
                      'SH_FLAGS': 'FIND-ALSO-DELETED-GUESTS',
                      }
        return self.search_guests(search_for, ['OBJID', 'MATCHCODE'])

    def search_guests(self, search_for, ret_elem_names, key_elem_name=None):
        """ return dict with search element/attribute value as the dict key if len(ret_elem_names)==1 and if
            ret_elem_names[0][0]==':' (in this case key_elem_name has to provide the search element/attribute name)
            OR return list of values if len(ret_elem_names) == 1
            OR return list of dict with ret_elem_names keys if len(ret_elem_names) >= 2
            OR return None in case of error.
        """
        self.beg_xml(operation_code='GUEST-SEARCH')
        self.add_tag('GUEST-SEARCH-REQUEST', ''.join([self.new_tag(e, v) for e, v in search_for.items()]))
        self.end_xml()

        rp = GuestSearchResponse(self.cae, ret_elem_names, key_elem_name=key_elem_name)
        err_msg = self.send_to_server(response_parser=rp)
        if not err_msg and self.response:
            ret = self.response.ret_elem_values
            self.cae.dprint("GuestSearch.search_guests() search_for|xml|result: ", search_for, self.xml, ret,
                            minimum_debug_level=DEBUG_LEVEL_VERBOSE)
        else:
            uprint("GuestSearch.search_guests() search_for|error: ", search_for, err_msg)
            ret = None
        return ret

    @staticmethod
    def _check_and_get_objid_of_matchcode_search(ret_elem_values, key_elem_value, exact_matchcode):
        s = '\n   ...'
        if key_elem_value in ret_elem_values:
            ret = ret_elem_values[key_elem_value]
        else:
            ret = s + "OBJID of matchcode {} not found!!!".format(key_elem_value)
        if len(ret_elem_values) > 1 and not exact_matchcode:
            ret += s + "Found more than one guest - full Response (all returned values):" + s + str(ret_elem_values)
        return ret


class PostMessage(SihotXmlBuilder):
    def post_message(self, msg, level=3, system='sxmlif_module'):
        self.beg_xml(operation_code='SYSMESSAGE')
        self.add_tag('MSG', msg)
        self.add_tag('LEVEL', str(level))
        self.add_tag('SYSTEM', system)
        self.end_xml()

        err_msg = self.send_to_server()
        if err_msg:
            ret = err_msg
        else:
            ret = '' if self.response.rc == '0' else 'Error code ' + self.response.rc

        return ret


class ResFetch(SihotXmlBuilder):
    def fetch_res(self, ho_id, gds_no=None, res_id=None, sub_id=None, scope='USEISODATE'):
        self.beg_xml(operation_code='SS')
        self.add_tag('ID', ho_id)
        if gds_no:
            self.add_tag('GDSNO', gds_no)
        else:
            self.add_tag('RES-NR', res_id)
            self.add_tag('SUB-NR', sub_id)
        if scope:
            # e.g. BASICDATAONLY only sends RESERVATION xml block (see 14.3.4 in WEB interface doc)
            self.add_tag('SCOPE', scope)
        self.end_xml()

        err_msg = self.send_to_server(response_parser=ResFromSihot(self.cae))
        # WEB interface return codes (RC): 29==res not found, 1==internal error - see 14.3.5 in WEB interface doc

        return err_msg or self.response.res_list[0]

    def fetch_by_gds_no(self, ho_id, gds_no, scope='USEISODATE'):
        return self.fetch_res(ho_id, gds_no=gds_no, scope=scope)

    def fetch_by_res_id(self, ho_id, res_id, sub_id, scope='USEISODATE'):
        return self.fetch_res(ho_id, res_id=res_id, sub_id=sub_id, scope=scope)


class ResKernelGet(SihotXmlBuilder):
    def __init__(self, cae):
        super(ResKernelGet, self).__init__(cae, use_kernel=True)

    def fetch_res_no(self, obj_id, scope='GET'):
        """
        return dict with guest data OR None in case of error

        :param obj_id:  Sihot reservation object id.
        :param scope:   search scope string (see 7.3.1.2 in Sihot KERNEL interface doc V 9.0)
        """
        self.beg_xml(operation_code='RESERVATION-GET')
        self.add_tag('RESERVATION-PROFILE', self.new_tag('OBJID', obj_id) + self.new_tag('SCOPE', scope))
        self.end_xml()

        err_msg = self.send_to_server(response_parser=ResKernelResponse(self.cae))
        if not err_msg and self.response:
            res_no = (self.response.hn, self.response.res_nr, self.response.sub_nr)
            self.cae.dprint("ResKernelGet.fetch() obj_id|xml|res_no: ", obj_id, self.xml, res_no,
                            minimum_debug_level=DEBUG_LEVEL_VERBOSE)
        else:
            res_no = None
            uprint("ResKernelGet.fetch() obj_id|error: ", obj_id, err_msg)
        return res_no


class ResSearch(SihotXmlBuilder):
    def search(self, hotel_id=None, from_date=datetime.date.today(), to_date=datetime.date.today(),
               matchcode=None, name=None, gdsno=None, flags='', scope=None, guest_id=None):
        self.beg_xml(operation_code='RES-SEARCH')
        if hotel_id:
            self.add_tag('ID', hotel_id)
        elif 'ALL-HOTELS' not in flags:
            flags += (';' if flags else '') + 'ALL-HOTELS'
        self.add_tag('FROM', datetime.date.strftime(from_date, '%Y-%m-%d'))  # mandatory?
        self.add_tag('TO', datetime.date.strftime(to_date, '%Y-%m-%d'))
        if matchcode:
            self.add_tag('MATCHCODE', matchcode)
        if name:
            self.add_tag('NAME', name)
        if gdsno:
            self.add_tag('GDSNO', gdsno)
        if flags:
            self.add_tag('FLAGS', flags if flags[0] != ';' else flags[1:])
        if scope:
            self.add_tag('SCOPE', scope)  # e.g. EXPORTEXTENDEDCOMMENT;FORCECALCDAYPRICE;CALCSUMDAYPRICE
        if guest_id:
            # ask Gubse to implement/fix guest_id search/filter option on RES-SEARCH operation of Sihot WEB interface.
            self.add_tag('CENTRAL-GUEST-ID', guest_id)  # this is not filtering nothing (tried GID)
        self.end_xml()

        err_msg = self.send_to_server(response_parser=ResFromSihot(self.cae))

        """
        20.5 Return Codes (RC):

            0  == The search was successful. If no reservation with the given search criteria was found,
                  the <MSG> element returns the respective information.
            1  == The data inside the element <RT> is not a valid reservation type.
            2  == There is no guest with this central guest ID available.
            3  == There is no guest with this matchcode available.
            4  == The given search data is not valid
            5  == An (internal) error occurred when searching for reservations.
        """
        return err_msg or self.response.res_list

    def elem_path_values(self, elem_path_suffix):
        """
        return list of parsed data values where the element path is ending with the passed element path suffix.
        Has to be called after self.search().
        :param      elem_path_suffix:    element path suffix.
        :return:    list of parsed data values.
        """
        return elem_path_values(self.response.res_list, elem_path_suffix)


class FldMapXmlBuilder(SihotXmlBuilder):
    def __init__(self, cae, use_kernel=None, elem_map=None):
        super().__init__(cae, use_kernel=use_kernel)

        self._recs = list()  # list of dicts, used by inheriting class for to store the records to send to SiHOT.PMS
        self._current_row_i = 0

        self.elem_map = deepcopy(elem_map or cae.get_option('mapRes'))
        self.elem_fld_rec = Record(system=SDI_SH, direction=FAD_ONTO)
        for fas in self.elem_map:
            map_len = len(fas)
            if map_len <= MTI_FLD_NAME or fas[MTI_FLD_NAME] is None:
                continue
            field_name = field_idx = fas[MTI_FLD_NAME]
            if not field_name:
                continue
            elif isinstance(field_name, tuple):
                if len(field_name) == 1:
                    field_idx = field_name[-1]
                field_name = field_name[-1]
            elif field_name.startswith(DUP_FLD_NAME_PREFIX):
                continue

            elem_name = fas[MTI_ELEM_NAME].strip('/')
            field = Field()
            field.name = field_name
            field.set_name(elem_name, system=SDI_SH, direction=FAD_ONTO, protect=True)
            field.set_rec(self.elem_fld_rec)
            # add additional aspects: first always add converter (for to create separate system value)
            if map_len > MTI_FLD_CONVERT and fas[MTI_FLD_CONVERT]:
                field.set_converter(fas[MTI_FLD_CONVERT], system=SDI_SH, direction=FAD_ONTO, extend=True)
            if map_len > MTI_FLD_FILTER and fas[MTI_FLD_FILTER]:
                field.set_filter(fas[MTI_FLD_FILTER], system=SDI_SH, direction=FAD_ONTO, protect=True)
            if map_len > MTI_FLD_VAL and fas[MTI_FLD_VAL] is not None:
                val_or_cal = fas[MTI_FLD_VAL]
                if callable(val_or_cal):
                    field.set_calculator(val_or_cal, system=SDI_SH, direction=FAD_ONTO, protect=True)
                else:
                    field.set_val(val_or_cal, system=SDI_SH, direction=FAD_ONTO)

            self.elem_fld_rec.add_field(field, idx=field_idx)

        self.row_link_field = Field().set_rec(self.elem_fld_rec)

        ''' TODO: remove after refactoring
        self.sihot_elem_fld = [(c[MTI_ELEM_NAME],
                                c[MTI_FLD_NAME] if len(c) > MTI_FLD_NAME else None,
                                c[MTI_FLD_VAL] if len(c) > MTI_FLD_VAL else None,
                                c[MTI_FLD_FILTER] if len(c) > MTI_FLD_FILTER else None,
                                )
                               for c in elem_map]
        self.fix_fld_values = dict()
        self.acu_fld_names = list()  # acu_fld_names and acu_fld_expres need to be in sync
        self.acu_fld_expres = list()
        self.fld_elem = dict()
        self.elem_fld = dict()
        for c in elem_map:
            if len(c) > MTI_FLD_NAME and c[MTI_FLD_NAME]:
                if len(c) > MTI_FLD_VAL:
                    self.fix_fld_values[c[MTI_FLD_NAME]] = c[MTI_FLD_VAL]
                elif c[MTI_FLD_NAME] not in self.acu_fld_names:
                    self.acu_fld_names.append(c[MTI_FLD_NAME])
                    self.acu_fld_expres.append(c['fldValFromAcu'] + " as " + c[MTI_FLD_NAME] if 'fldValFromAcu' in c
                                               else c[MTI_FLD_NAME])
                # mapping dicts between db col names and xml elem names (not works for dup elems like MATCHCODE in RES)
                self.fld_elem[c[MTI_FLD_NAME]] = c[MTI_ELEM_NAME]
                self.elem_fld[c[MTI_ELEM_NAME]] = c[MTI_FLD_NAME]
        '''

    # --- rows/cols helpers

    @property
    def fields(self):
        return self._recs[self._current_row_i] if len(self._recs) > self._current_row_i else dict()

    # def next_row(self): self._current_row_i += 1

    @property
    def rec_count(self):
        return len(self._recs)

    @property
    def recs(self):
        return self._recs

    def prepare_map_xml(self, fld_values, action='', include_empty_values=True):
        old_act = self.elem_fld_rec.action
        self.elem_fld_rec.action = action
        inner_xml = ''
        for elem_map_item in self.elem_map:
            tag = elem_map_item[MTI_ELEM_NAME]
            fld = elem_map_item[MTI_FLD_NAME]
            if fld is None:
                field = self.row_link_field
                val = None
            else:
                field = self.elem_fld_rec[fld]
                val = field.val(system=SDI_SH)
            filter_func = field.filter(system=SDI_SH, direction=FAD_ONTO)
            if filter_func:
                assert callable(filter_func), "filter aspect {} must be callable".format(filter_func)
                if filter_func(field):
                    continue

            if tag.endswith('/'):
                self._indent += 1
                inner_xml += '\n' + ' ' * self._indent + self.new_tag(tag[:-1], closing=False)
            elif tag.startswith('/'):
                self._indent -= 1
                inner_xml += self.new_tag(tag[1:], opening=False)
            elif include_empty_values or (fld and fld in fld_values) or val:
                inner_xml += self.new_tag(tag, self.convert_value_to_xml_string(fld_values[fld]
                                                                                if fld and fld in fld_values else val))
        self.elem_fld_rec.action = old_act
        return inner_xml


class ClientToSihot(FldMapXmlBuilder):
    def __init__(self, cae):
        super(ClientToSihot, self).__init__(cae, elem_map=cae.get_config('mapClient') or MAP_KERNEL_CLIENT)

    def _prepare_guest_xml(self, c_row, action=None, fld_name_suffix=''):
        if not action:
            action = ACTION_UPDATE if c_row.get('ShId' + fld_name_suffix) else ACTION_INSERT
        self.beg_xml(operation_code='GUEST-CHANGE' if action == ACTION_UPDATE else 'GUEST-CREATE')
        self.add_tag('GUEST-PROFILE', self.prepare_map_xml(c_row, action))
        self.end_xml()
        self.cae.dprint("ClientToSihot._prepare_guest_xml() fld_values/action/result: ",
                        c_row, action, self.xml, minimum_debug_level=DEBUG_LEVEL_VERBOSE)
        return action

    def _prepare_guest_link_xml(self, mc1, mc2, action):
        mct1 = self.new_tag('MATCHCODE-GUEST', self.convert_value_to_xml_string(mc1))
        mct2 = self.new_tag('CONTACT',
                            self.new_tag('MATCHCODE', self.convert_value_to_xml_string(mc2)) +
                            self.new_tag('FLAG', 'DELETE' if action == ACTION_DELETE else ''))
        self.beg_xml(operation_code='GUEST-CONTACT')
        self.add_tag('CONTACTLIST', mct1 + mct2)
        self.end_xml()
        self.cae.dprint("ClientToSihot._prepare_guest_link_xml() mc1/mc2/result: ", mc1, mc2, self.xml,
                        minimum_debug_level=DEBUG_LEVEL_VERBOSE)

    def _send_link_to_sihot(self, pk1, pk2, delete=False):
        self._prepare_guest_link_xml(pk1, pk2, delete)
        return self.send_to_server()

    def _send_person_to_sihot(self, c_row, first_person=""):  # pass AcId of first person for to send 2nd person
        action = self._prepare_guest_xml(c_row, fld_name_suffix='2' if first_person else '')
        err_msg = self.send_to_server()
        if 'guest exists already' in err_msg and action == ACTION_INSERT:
            action = ACTION_UPDATE
            self._prepare_guest_xml(c_row, action=action, fld_name_suffix='2' if first_person else '')
            err_msg = self.send_to_server()
        return err_msg, action

    def send_client_to_sihot(self, c_row=None, commit=False):
        if not c_row:
            c_row = self.fields
        err_msg, action = self._send_person_to_sihot(c_row)
        if err_msg:
            self.cae.dprint("ClientToSihot.send_client_to_sihot() row|action|err: ", c_row, action, err_msg)
        else:
            self.cae.dprint("ClientToSihot.send_client_to_sihot() client={} RESPONDED OBJID={}/MATCHCODE={}"
                            .format(c_row['AcId'], self.response.objid, self.response.matchcode),
                            minimum_debug_level=DEBUG_LEVEL_VERBOSE)

        return err_msg, action


class ResToSihot(FldMapXmlBuilder):
    def __init__(self, cae):
        super().__init__(cae, elem_map=cae.get_config('mapRes') or MAP_WEB_RES,
                         use_kernel=cae.get_option('useKernelForRes'))
        self.use_kernel_for_new_clients = cae.get_option('useKernelForClient')
        self.map_client = cae.get_option('mapClient') or MAP_KERNEL_CLIENT

        self._warning_frags = self.cae.get_config('warningFragments') or list()  # list of warning text fragments
        self._warning_msgs = ""
        self._gds_err_rows = dict()

    def _add_sihot_configs(self, crow):
        mkt_seg = crow.get('ResMktSegment', '')
        hotel_id = str(crow.get('ResHotelId', 999))
        arr_date = crow.get('arr_date')
        today = datetime.datetime.today()
        cf = self.cae.get_config

        if arr_date and arr_date > today:            # Sihot doesn't accept allotment for reservations in the past
            val = cf(mkt_seg + '_' + hotel_id, section='SihotAllotments',
                     default_value=cf(mkt_seg, section='SihotAllotments'))
            if val:
                crow['ResAllotmentNo'] = val

        if not crow.get('ResRateSegment'):  # not specified? FYI: this field is not included in V_ACU_RES_DATA
            val = cf(mkt_seg, section='SihotRateSegments', default_value=crow['ResMktSegment'])
            if val:
                crow['ResRateSegment'] = val

        val = cf(mkt_seg, section='SihotPaymentInstructions')
        if val:
            crow['ResAccount'] = val

        if crow.get('ResAction', '') != 'DELETE' and crow.get('RU_STATUS', 0) != 120 and arr_date and arr_date > today:
            val = cf(mkt_seg, section='SihotResTypes')
            if val:
                crow['ResStatus'] = val

    def _prepare_res_xml(self, crow):
        self._add_sihot_configs(crow)
        action = crow['ResAction']
        inner_xml = self.prepare_map_xml(crow, action)
        if self.use_kernel_interface:
            if action == ACTION_INSERT:
                self.beg_xml(operation_code='RESERVATION-CREATE')
            else:
                self.beg_xml(operation_code='RESERVATION-DATA-CHANGE')
            self.add_tag('RESERVATION-PROFILE', inner_xml)
        else:
            self.beg_xml(operation_code='RES', add_inner_xml=inner_xml)
        self.end_xml()
        self.cae.dprint("ResToSihot._prepare_res_xml() result: ", self.xml,
                        minimum_debug_level=DEBUG_LEVEL_VERBOSE)

    def _send_res_to_sihot(self, crow):
        self._prepare_res_xml(crow)

        err_msg, warn_msg = self._handle_error(crow, self.send_to_server(response_parser=ResResponse(self.cae)))
        return err_msg, warn_msg

    def _handle_error(self, crow, err_msg):
        warn_msg = ""
        if [frag for frag in self._warning_frags if frag in err_msg]:
            warn_msg = self.res_id_desc(crow, err_msg, separator="\n")
            self._warning_msgs += "\n\n" + warn_msg
            err_msg = ""
        elif err_msg:
            assert crow['ResGdsNo']
            assert crow['ResGdsNo'] not in self._gds_err_rows
            self._gds_err_rows[crow['ResGdsNo']] = (crow, err_msg)
        return err_msg, warn_msg

    def _ensure_clients_exist_and_updated(self, crow, ensure_client_mode):
        if ensure_client_mode == ECM_DO_NOT_SEND_CLIENT:
            return ""
        err_msg = ""
        if 'AcId' in crow and crow['AcId']:
            client = ClientToSihot(self.cae)
            err_msg = client.send_client_to_sihot(crow)
            if not err_msg:
                # get client/occupant objid directly from client.response
                crow['ShId'] = client.response.objid

        if not err_msg and crow.get('ResOrdererMc') and len(crow['ResOrdererMc']) == 7:  # exclude OTAs like TCAG/TCRENT
            client = ClientToSihot(self.cae)
            err_msg = client.send_client_to_sihot(crow)
            if not err_msg:
                # get orderer objid directly from client.response
                crow['ResOrdererId'] = client.response.objid

        return "" if ensure_client_mode == ECM_TRY_AND_IGNORE_ERRORS else err_msg

    def send_row_to_sihot(self, crow=None, ensure_client_mode=ECM_ENSURE_WITH_ERRORS):
        if not crow:
            crow = self.fields
        gds_no = crow.get('ResGdsNo', '')
        if gds_no:
            if gds_no in self._gds_err_rows:    # prevent send of follow-up changes on erroneous bookings (w/ same GDS)
                old_id = self.res_id_desc(*self._gds_err_rows[gds_no], separator="\n")
                warn_msg = "\n\n" + "Synchronization skipped because GDS number {} had errors in previous send: {}" \
                           + "\nSkipped reservation: {}"
                self._warning_msgs += warn_msg.format(gds_no, old_id, self.res_id_desc(crow, "", separator="\n"))
                return self._gds_err_rows[gds_no][1]    # return same error message

            err_msg = self._ensure_clients_exist_and_updated(crow, ensure_client_mode)
            if not err_msg:
                err_msg, warn_msg = self._send_res_to_sihot(crow)
        else:
            err_msg = self.res_id_desc(crow, "ResToSihot.send_row_to_sihot(): sync with empty GDS number skipped")

        if err_msg:
            self.cae.dprint("ResToSihot.send_row_to_sihot() error: {}".format(err_msg))
        else:
            self.cae.dprint("ResToSihot.send_row_to_sihot() GDSNO={} RESPONDED OBJID={} MATCHCODE={}"
                            .format(gds_no, self.response.objid, self.response.matchcode),
                            minimum_debug_level=DEBUG_LEVEL_VERBOSE)

        return err_msg

    def send_rows_to_sihot(self, break_on_error=True):
        ret_msg = ""
        for row in self.recs:
            err_msg = self.send_row_to_sihot(row)
            if err_msg:
                if break_on_error:
                    return err_msg  # BREAK/RETURN first error message
                ret_msg += "\n" + err_msg
        return ret_msg

    def res_id_label(self):
        return "GDS/VOUCHER/CD/RO" + ("/RU/RUL" if self.debug_level else "")

    def res_id_values(self, crow):
        return str(crow.get('SIHOT_GDSNO')) + \
               "/" + str(crow.get('RH_EXT_BOOK_REF')) + \
               "/" + str(crow.get('CD_CODE')) + "/" + str(crow.get('RUL_SIHOT_RATE')) + \
               ("/" + str(crow.get('RUL_PRIMARY')) + "/" + str(crow.get('RUL_CODE'))
                if self.debug_level and 'RUL_PRIMARY' in crow and 'RUL_CODE' in crow
                else "")

    def res_id_desc(self, crow, error_msg, separator="\n\n"):
        indent = 8
        return crow.get('ResAction', '') + " RESERVATION: " \
            + (crow['ResArrival'].strftime('%d-%m') if crow.get('ResArrival') else "unknown") + ".." \
            + (crow['ResDeparture'].strftime('%d-%m-%y') if crow.get('ResDeparture') else "unknown") \
            + " in " + (crow['ResRoomNo'] + "=" if crow.get('ResRoomNo') else "") \
            + str(crow.get('ResRoomCat')) \
            + ("!" + crow.get('ResPriceCat', '')
               if crow.get('ResPriceCat') and crow.get('ResPriceCat') != crow.get('ResRoomCat') else "") \
            + " at hotel " + str(crow.get('ResHotelId')) \
            + separator + " " * indent + self.res_id_label() + "==" + self.res_id_values(crow) \
            + (separator + "\n".join(wrap("ERROR: " + _strip_error_message(error_msg), subsequent_indent=" " * indent))
               if error_msg else "") \
            + (separator + "\n".join(wrap("TRAIL: " + crow.get('RUL_CHANGES', ''), subsequent_indent=" " * indent))
               if 'RUL_CHANGES' in crow and crow.get('RUL_CHANGES') else "")

    def get_warnings(self):
        return self._warning_msgs + "\n\nEnd_Of_Message\n" if self._warning_msgs else ""

    def wipe_warnings(self):
        self._warning_msgs = ""

    def wipe_gds_errors(self):
        self._gds_err_rows = dict()<|MERGE_RESOLUTION|>--- conflicted
+++ resolved
@@ -981,13 +981,8 @@
                        timeout=self.cae.get_option('shTimeout'),
                        encoding=self.cae.get_option('shXmlEncoding'),
                        debug_level=self.debug_level)
-<<<<<<< HEAD
         self.cae.dprint("SihotXmlBuilder.send_to_server(): response_parser={}, xml={}"
-                        .format(response_parser, ppf(self.xml)), minimum_debug_level=DEBUG_LEVEL_VERBOSE)
-=======
-        self.ca.dprint("SihotXmlBuilder.send_to_server(): response_parser={}, xml={}"
-                       .format(response_parser, self.xml), minimum_debug_level=DEBUG_LEVEL_VERBOSE)
->>>>>>> 8d11afdc
+                        .format(response_parser, self.xml), minimum_debug_level=DEBUG_LEVEL_VERBOSE)
         err_msg = sc.send_to_server(self.xml)
         if not err_msg:
             self.response = response_parser or SihotXmlParser(self.cae)
