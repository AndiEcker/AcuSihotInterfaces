import datetime
import pprint
import re

from sys_data_ids import SDI_ASS, EXT_REFS_SEP, EXT_REF_TYPE_ID_SEP, EXT_REF_TYPE_RCI
from ae_sys_data import Records, Record, FAD_FROM
from ae_db import OraDB, PostgresDB
from ae_console_app import uprint, DATE_ISO, DEBUG_LEVEL_ENABLED, DEBUG_LEVEL_VERBOSE
from ae_notification import add_notification_options, init_notification
from acif import add_ac_options
from sfif import add_sf_options, prepare_connection, ensure_long_id
from sxmlif import AvailCatInfo
from shif import (add_sh_options, print_sh_options, pax_count,
                  gds_no_to_ids, res_no_to_ids, obj_id_to_res_no,
                  GuestSearch, ResSearch, ResFetch, ResBulkFetcher, SH_DATE_FORMAT)


# tuple indexes for Clients data list (ass_cache.clients/AssSysData.clients)
_ASS_ID = 0
_AC_ID = 1
_SF_ID = 2
_SH_ID = 3
_NAME = 4
_EMAIL = 5
_PHONE = 6
_EXT_REFS = 7
_PRODUCTS = 8

# ass_cache client rec map (columns ordered like in the view v_clients_refs_owns)
ASS_CLIENT_MAP = (
    ('cl_pk', 'AssId'),
    ('cl_ac_id', 'AcId'),
    ('cl_sf_id', 'SfId'),
    ('cl_sh_id', 'ShId'),
    ('cl_name', 'Name'),
    ('cl_email', 'Email'),
    ('cl_phone', 'Phone'),
    ('ext_refs', 'ExtRefs'),
    ('owns', 'ProductTypes'),
)


# ass_cache res_groups/res_group_clients rec map
ASS_RES_MAP = (
    # ('rgr_pk', ),
    ('rgr_obj_id', 'ResObjId'),
    ('rgr_ho_fk', 'ResHotelId'),
    ('rgr_res_id', 'ResId'),
    ('rgr_sub_id', 'ResSubId'),
    ('rgr_gds_no', 'ResGdsNo'),
    ('rgr_sf_id', 'ResSfId'),
    ('rgr_order_cl_fk', 'AssId'),
    ('rgr_arrival', 'ResArrival'),
    ('rgr_departure', 'ResDeparture'),
    ('rgr_room_id', 'ResRoomNo'),
    ('rgr_room_cat_id', 'ResRoomCat'),
    ('rgr_status', 'ResStatus'),
    ('rgr_mkt_group', 'ResMktGroup'),
    ('rgr_mkt_segment', 'ResMktSegment'),
    ('rgr_adults', 'ResAdults'),
    ('rgr_children', 'ResChildren'),
    ('rgr_comment', 'ResNote'),
    ('rgr_time_in', 'ResCheckIn'),
    ('rgr_time_out', 'ResCheckOut'),
    ('rgr_long_comment', ''),
    ('rgr_room_rate', ''),
    ('rgr_payment_inst', ''),
    ('rgr_ext_book_id', ''),
    ('rgr_ext_book_day', ''),
)


# Reservation Inventory data (ass_cache.res_inventories/AssSysData.res_inv_data)
ASS_RIN_MAP = (
    ('ri_pk', 'RinId'),
    ('ri_pr_fk', 'RinProdId'),
    ('ri_ho_fk', 'RinHotelId'),
    ('ri_usage_year', 'RinUsageYear'),
    ('ri_inv_type', 'RinType'),
    ('ri_swapped_product_id', 'RinSwappedProdId'),
    ('ri_granted_to', 'RinGrantedTo'),
    ('ri_used_points', 'RinUsedPoints'),
    ('ri_usage_comment', 'RinUsageComment'),
)


ppf = pprint.PrettyPrinter(indent=9, width=96, depth=9).pformat


def add_ass_options(cae, client_port=None, add_kernel_port=False, break_on_error=False, bulk_fetcher=None):
    cae.add_option('assUser', "AssCache/Postgres user account name", '', 'U')
    cae.add_option('assPassword', "AssCache/Postgres user account password", '', 'P')
    cae.add_option('assDSN', "AssCache/Postgres database (and host) name (dbName[@host])", 'ass_cache', 'N')
    add_ac_options(cae)
    add_sf_options(cae)
    ass_options = dict()
    if bulk_fetcher == 'Res':
        ass_options['resBulkFetcher'] = ResBulkFetcher(cae)
        ass_options['resBulkFetcher'].add_options()
    else:
        add_sh_options(cae, client_port=client_port, add_kernel_port=add_kernel_port)
    if break_on_error:
        cae.add_option('breakOnError', "Abort processing if error occurs (0=No, 1=Yes)", 0, 'b', choices=(0, 1))
        ass_options['breakOnError'] = None
    add_notification_options(cae, add_warnings=True)

    return ass_options


def init_ass_data(cae, ass_options, err_logger=None, warn_logger=None, used_systems_msg_prefix=""):
    """ initialize system data/environment/configuration and print to stdout

    :param cae:                     application environment including command line options and config settings.
    :param ass_options:             ass options dict (returned by add_ass_options()).
    :param err_logger:              error logger method
    :param warn_logger:             warning logger method
    :param used_systems_msg_prefix  message prefix for display of used systems.
    :return:                        dict with initialized parts (e.g. AssSysData).
    """
    ret_dict = dict()

    ret_dict['assSysData'] = conf_data = AssSysData(cae, err_logger=err_logger, warn_logger=warn_logger,
                                                    used_systems_msg_prefix=used_systems_msg_prefix)
    sys_ids = list()
    if conf_data.ass_db:
        uprint('AssCache database name and user:', cae.get_option('assDSN'), cae.get_option('assUser'))
        sys_ids.append(cae.get_option('assDSN'))
    if conf_data.acu_db:
        uprint('Acumen database TNS and user:', cae.get_option('acuDSN'), cae.get_option('acuUser'))
        sys_ids.append(cae.get_option('acuDSN'))
    if conf_data.sf_conn:
        uprint("Salesforce " + ("sandbox" if conf_data.sf_sandbox else "production") + " user/client-id:",
               cae.get_option('sfUser'), cae.get_option('sfClientId', default_value=cae.app_name()))
        sys_ids.append("SBox" if conf_data.sf_sandbox else "Prod")
    if conf_data.sh_conn:
        print_sh_options(cae)
        sys_ids.append(cae.get_option('shServerIP'))
    ret_dict['sysIds'] = sys_ids

    ret_dict['notification'], ret_dict['warningEmailAddresses'] = init_notification(cae, '/'.join(sys_ids))

    if 'resBulkFetcher' in ass_options:
        ass_options['resBulkFetcher'].load_options()
        ass_options['resBulkFetcher'].print_options()

    if 'breakOnError' in ass_options:
        break_on_error = cae.get_option('breakOnError')
        uprint('Break on error:', 'Yes' if break_on_error else 'No')
        ret_dict['breakOnError'] = break_on_error

    return ret_dict


# Acumen, Salesforce and Sihot field name re-mappings
#   AssSysDataClientsIdx    AssSysData.clients columns/fields index (like fetched with view v_clients_refs_owns)
FIELD_NAMES = dict(AssId=dict(AssSysDataClientsIdx=_ASS_ID,
                              AssDb='cl_pk',
                              Lead='AssCache_Id__c', Contact='AssCache_Id__c', Account='AssCache_Id__pc',
                              Sihot=''),
                   AcId=dict(AssSysDataClientsIdx=_AC_ID,
                             AssDb='cl_ac_id', AcDb='CD_CODE', Lead='Acumen_Client_Reference__c', Contact='CD_CODE__c',
                             Account='CD_CODE__pc', Sihot='MATCHCODE'),
                   SfId=dict(AssSysDataClientsIdx=_SF_ID,
                             AssDb='cl_sf_id', AcDb='CD_SF_ID1',
                             Lead='id', Contact='id', Account='id',     # was Id but test_sfif.py needs lower case id
                             Sihot='MATCH-SM'),
                   ShId=dict(AssSysDataClientsIdx=_SH_ID,
                             AssDb='cl_sh_id', AcDb='CD_SIHOT_OBJID', Lead='Sihot_Guest_Object_Id__c',
                             Contact='Sihot_Guest_Object_Id__c', Account='SihotGuestObjId__pc', Sihot='OBJID'),
                   Name=dict(AssSysDataClientsIdx=_NAME,
                             AssDb='cl_name', Sihot=dict(getter=lambda shd: shd['NAME-2'] + ' ' + shd['NAME-1'])),
                   Email=dict(AssSysDataClientsIdx=_EMAIL,
                              AssDb='cl_email', AcDb='CD_EMAIL', Account='PersonEmail',
                              Sihot=dict(in_list=['EMAIL-1', 'EMAIL-2'])),
                   Phone=dict(AssSysDataClientsIdx=_PHONE,
                              AssDb='cl_phone', AcDb='CD_HTEL1', Account='PersonHomePhone',
                              Sihot=dict(in_list=['PHONE-1', 'PHONE-2', 'MOBIL-1', 'MOBIL-2'])),
                   ExtRefs=dict(AssSysDataClientsIdx=_EXT_REFS),
                   Products=dict(AssSysDataClientsIdx=_PRODUCTS),
                   RciId=dict(Contact='RCI_Reference__c', Account='RCI_Reference__pc', Sihot='MATCH-ADM'),
                   FirstName=dict(),
                   LastName=dict(),
                   Birthdate=dict(Lead='DOB1__c', Contact='DOB1__c', Account='KM_DOB__pc'),
                   Street=dict(Contact='MailingStreet', Account='PersonMailingStreet'),
                   City=dict(Contact='MailingCity', Account='PersonMailingCity'),
                   State=dict(Account='PersonMailingState'),
                   Postal=dict(Account='PersonMailingPostalCode'),
                   Country=dict(Contact='Country__c', Account='PersonMailingCountry'),
                   Language=dict(Lead='Nationality__c', Contact='Language__c', Account='Language__pc'),
                   MarketSource=dict(Lead='Market_Source__c', Contact='Marketing_Source__c',
                                     Account='Marketing_Source__pc'),
                   ArrivalInfo=dict(Lead='Previous_Arrivals__c', Contact='Previous_Arrival_Info__c',
                                    Account='Previous_Arrival_Info__pc'),
                   RecordType=dict(Lead='RecordType.DeveloperName', Contact='RecordType.DeveloperName',
                                   Account='RecordType.DeveloperName'),
                   )


def ac_fld_name(field_name):
    col_name = ""
    field_map = FIELD_NAMES.get(field_name)
    if field_map:
        col_name = field_map.get('AcDb', field_name)
    return col_name


def client_fields(exclude_fields=None):
    return list(k for _, k in ASS_CLIENT_MAP if k not in exclude_fields)


def correct_email(email, changed=False, removed=None):
    """ check and correct email address from a user input (removing all comments)

    Special conversions that are not returned as changed/corrected are: the domain part of an email will be corrected
    to lowercase characters, additionally emails with all letters in uppercase will be converted into lowercase.

    Regular expressions are not working for all edge cases (see the answer to this SO question:
    https://stackoverflow.com/questions/201323/using-a-regular-expression-to-validate-an-email-address) because RFC822
    is very complex (even the reg expression recommended by RFC 5322 is not complete; there is also a
    more readable form given in the informational RFC 3696). Additionally a regular expression
    does not allow corrections. Therefore this function is using a procedural approach (using recommendations from
    RFC 822 and https://en.wikipedia.org/wiki/Email_address).

    :param email:       email address
    :param changed:     (optional) flag if email address got changed (before calling this function) - will be returned
                        unchanged if email did not get corrected.
    :param removed:     (optional) list declared by caller for to pass back all the removed characters including
                        the index in the format "<index>:<removed_character(s)>".
    :return:            tuple of (possibly corrected email address, flag if email got changed/corrected)
    """
    if email is None:
        return None, False

    if removed is None:
        removed = list()

    in_local_part = True
    in_quoted_part = False
    in_comment = False
    all_upper_case = True
    local_part = ""
    domain_part = ""
    domain_beg_idx = -1
    domain_end_idx = len(email) - 1
    comment = ''
    last_ch = ''
    ch_before_comment = ''
    for idx, ch in enumerate(email):
        if ch.islower():
            all_upper_case = False
        next_ch = email[idx + 1] if idx + 1 < domain_end_idx else ''
        if in_comment:
            comment += ch
            if ch == ')':
                in_comment = False
                removed.append(comment)
                last_ch = ch_before_comment
            continue
        elif ch == '(' and not in_quoted_part \
                and (idx == 0 or email[idx:].find(')@') >= 0 if in_local_part
                     else idx == domain_beg_idx or email[idx:].find(')') == domain_end_idx - idx):
            comment = str(idx) + ':('
            ch_before_comment = last_ch
            in_comment = True
            changed = True
            continue
        elif ch == '"' \
                and (not in_local_part
                     or last_ch != '.' and idx and not in_quoted_part
                     or next_ch not in ('.', '@') and last_ch != '\\' and in_quoted_part):
            removed.append(str(idx) + ':' + ch)
            changed = True
            continue
        elif ch == '@' and in_local_part and not in_quoted_part:
            in_local_part = False
            domain_beg_idx = idx + 1
        elif ch.isalnum():
            pass    # uppercase and lowercase Latin letters A to Z and a to z
        elif ord(ch) > 127 and in_local_part:
            pass    # international characters above U+007F
        elif ch == '.' and in_local_part and not in_quoted_part and last_ch != '.' and idx and next_ch != '@':
            pass    # if not the first or last unless quoted, and does not appear consecutively unless quoted
        elif ch in ('-', '.') and not in_local_part and (last_ch != '.' or ch == '-') \
                and idx not in (domain_beg_idx, domain_end_idx):
            pass    # if not duplicated dot and not the first or last character in domain part
        elif (ch in ' (),:;<>@[]' or ch in '\\"' and last_ch == '\\' or ch == '\\' and next_ch == '\\') \
                and in_quoted_part:
            pass    # in quoted part and in addition, a backslash or double-quote must be preceded by a backslash
        elif ch == '"' and in_local_part:
            in_quoted_part = not in_quoted_part
        elif (ch in "!#$%&'*+-/=?^_`{|}~" or ch == '.'
              and (last_ch and last_ch != '.' and next_ch != '@' or in_quoted_part)) \
                and in_local_part:
            pass    # special characters (in local part only and not at beg/end and no dup dot outside of quoted part)
        else:
            removed.append(str(idx) + ':' + ch)
            changed = True
            continue

        if in_local_part:
            local_part += ch
        else:
            domain_part += ch.lower()
        last_ch = ch

    if all_upper_case:
        local_part = local_part.lower()

    return local_part + domain_part, changed


def correct_phone(phone, changed=False, removed=None, keep_1st_hyphen=False):
    """ check and correct phone number from a user input (removing all invalid characters including spaces)

    :param phone:           phone number
    :param changed:         (optional) flag if phone got changed (before calling this function) - will be returned
                            unchanged if phone did not get corrected.
    :param removed:         (optional) list declared by caller for to pass back all the removed characters including
                            the index in the format "<index>:<removed_character(s)>".
    :param keep_1st_hyphen  (optional, def=False) pass True for to keep at least the first occurring hyphen character.
    :return:                tuple of (possibly corrected phone number, flag if phone got changed/corrected)
    """

    if phone is None:
        return None, False

    if removed is None:
        removed = list()

    corr_phone = ''
    got_hyphen = False
    for idx, ch in enumerate(phone):
        if ch.isdigit():
            corr_phone += ch
        elif keep_1st_hyphen and ch == '-' and not got_hyphen:
            got_hyphen = True
            corr_phone += ch
        else:
            if ch == '+' and not corr_phone and not phone[idx + 1:].startswith('00'):
                corr_phone = '00'
            removed.append(str(idx) + ':' + ch)
            changed = True

    return corr_phone, changed


def _dummy_stub(msg, *args, **kwargs):
    uprint("******  Fallback call of ass_sys_data._dummy_stub() with:\n        msg='{}', args={}, kwargs={}"
           .format(msg, args, kwargs))


USED_SYS_ASS_ID = 'Ass'
USED_SYS_ACU_ID = 'Acu'
USED_SYS_SF_ID = 'Sf'
USED_SYS_SHWEB_ID = 'Shweb'
USED_SYS_SHKERNEL_ID = 'Shkernel'
USED_SYS_ERR_MARKER = "**!"


class AssSysData:   # Acumen, Salesforce, Sihot and config system data provider
    def __init__(self, cae, ass_user=None, ass_password=None, acu_user=None, acu_password=None,
                 err_logger=None, warn_logger=None, ctx_no_file='', used_systems_msg_prefix=""):
        self.cae = cae
        self._err = err_logger or _dummy_stub
        self._warn = warn_logger or _dummy_stub
        self._ctx_no_file = ctx_no_file
        
        self.error_message = ""
        self.debug_level = cae.get_option('debugLevel')
        self.used_systems = list()

        self.ass_db = None
        self.ass_user = ass_user or cae.get_option('assUser')
        self.ass_password = ass_password or cae.get_option('assPassword')
        self.ass_dsn = cae.get_option('assDSN')
        if self.ass_user and self.ass_password and self.ass_dsn:
            self.used_systems.append(USED_SYS_ASS_ID)
            self.connect_ass_db()
            if not self.ass_db:
                self.used_systems[-1] += USED_SYS_ERR_MARKER

        self.acu_db = None
        self.acu_user = acu_user or cae.get_option('acuUser')
        self.acu_password = acu_password or cae.get_option('acuPassword')
        self.acu_dsn = cae.get_option('acuDSN')
        if self.acu_user and self.acu_password and self.acu_dsn:
            self.used_systems.append(USED_SYS_ACU_ID)
            self.connect_acu_db()
            if not self.acu_db:
                self.used_systems[-1] += USED_SYS_ERR_MARKER

        # if user credentials are specified then prepare Salesforce connection (non-permanent)
        self.sf_conn, self.sf_sandbox = None, True
        if cae.get_option('sfUser') and cae.get_option('sfPassword') and cae.get_option('sfToken'):
            self.used_systems.append(USED_SYS_SF_ID)
            self.sf_conn = prepare_connection(cae, verbose=False)
            if not self.sf_conn:
                self.error_message = "AssSysData: SF connection failed - please check account data and credentials"
                self._err(self.error_message, self._ctx_no_file + 'InitSfConn')
                self.used_systems[-1] += USED_SYS_ERR_MARKER
                return
            elif self.sf_conn.error_msg:
                self.error_message = self.sf_conn.error_msg
                self._err(self.error_message, self._ctx_no_file + 'InitSfErr')
                self.used_systems[-1] += USED_SYS_ERR_MARKER
                return
            self.sf_sandbox = self.sf_conn.is_sandbox

            # Sihot does also not provide permanent connection; at least prepare GuestSearch instance
        if cae.get_option('shServerIP') and cae.get_option('shServerPort'):
            self.used_systems.append(USED_SYS_SHWEB_ID)
        if cae.get_option('shServerIP') and cae.get_option('shServerKernelPort'):
            self.used_systems.append(USED_SYS_SHKERNEL_ID)
        self.sh_conn = True
        self._guest_search = GuestSearch(cae)

        # load configuration settings (either from INI file or from Acumen)
        self.hotel_ids = cae.get_config('hotelIds')
        if self.hotel_ids:      # fetch config data from INI/CFG
            self.resort_cats = cae.get_config('resortCats')
            self.ap_cats = cae.get_config('apCats')
            self.ro_agencies = cae.get_config('roAgencies')
            self.room_change_max_days_diff = cae.get_config('roomChangeMaxDaysDiff', default_value=3)
        else:               # fetch config data from Acumen
            db = self.acu_db
            if not db:      # logon/connect error
                self.error_message = "AssSysData: Missing credentials for to open Acumen database"
                self._err(self.error_message, self._ctx_no_file + 'InitAcuDb')
                return

            self.hotel_ids = self.load_view(db, 'T_LU', ['to_char(LU_NUMBER)', 'LU_ID'],
                                            "LU_CLASS = 'SIHOT_HOTELS' and LU_ACTIVE = 1")

            any_cats = self.load_view(db, 'T_LU', ['LU_ID', 'LU_CHAR'], "LU_CLASS = 'SIHOT_CATS_ANY'")
            bhc_cats = self.load_view(db, 'T_LU', ['LU_ID', 'LU_CHAR'], "LU_CLASS = 'SIHOT_CATS_BHC'")
            pbc_cats = self.load_view(db, 'T_LU', ['LU_ID', 'LU_CHAR'], "LU_CLASS = 'SIHOT_CATS_PBC'")
            bhh_cats = self.load_view(db, 'T_LU', ['LU_ID', 'LU_CHAR'], "LU_CLASS = 'SIHOT_CATS_BHH'")
            hmc_cats = self.load_view(db, 'T_LU', ['LU_ID', 'LU_CHAR'], "LU_CLASS = 'SIHOT_CATS_HMC'")
            # self.hotel_cats = {'999': any_cats, '1': bhc_cats, '4': pbc_cats, '2': bhh_cats, '3': hmc_cats}
            self.resort_cats = {'ANY': any_cats, 'BHC': bhc_cats, 'PBC': pbc_cats, 'BHH': bhh_cats, 'HMC': hmc_cats}

            self.ap_cats = self.load_view(db, 'T_AP, T_AT, T_LU', ['AP_CODE', 'AP_SIHOT_CAT'],
                                          "AP_ATREF = AT_CODE and AT_RSREF = LU_ID"
                                          " and LU_CLASS = 'SIHOT_HOTELS' and LU_ACTIVE = 1")

            self.ro_agencies = self.load_view(db, 'T_RO',
                                              ['RO_CODE', 'RO_SIHOT_AGENCY_OBJID', 'RO_SIHOT_AGENCY_MC',
                                               'RO_SIHOT_RATE', 'RO_RES_GROUP', 'RO_SIHOT_RES_GROUP'],
                                              "RO_SIHOT_AGENCY_OBJID is not NULL")

            self.room_change_max_days_diff = self.load_view(db, 'dual',
                                                            ["F_CONST_VALUE_NUM('k.SihotRoomChangeMaxDaysDiff')"],
                                                            '')[0][0]

            db.close()

        self.client_refs_add_exclude = cae.get_config('ClientRefsAddExclude', default_value='').split(',')

        # load invalid email fragments (ClientHasNoEmail and OTA pseudo email fragments)
        self.invalid_email_fragments = cae.get_config('invalidEmailFragments', default_value=list())
        if self.debug_level >= DEBUG_LEVEL_VERBOSE:
            uprint("Text fragments for to detect ignorable/invalid email addresses:", self.invalid_email_fragments)

        self.sf_id_reset_fragments = cae.get_config('SfIdResetResendFragments') or list()
        if self.sf_id_reset_fragments and self.debug_level >= DEBUG_LEVEL_VERBOSE:
            uprint('Error fragments to re-sync res change with reset ResSfId:', self.sf_id_reset_fragments)

        self.mail_re = re.compile('[a-zA-Z0-9._%-]+@[a-zA-Z0-9._%-]+\.[a-zA-Z]{2,4}$')

        # --- self.clients contains client data from AssCache database like external references/Ids, owner status ...
        self.clients = Records()
        self.clients_changed = list()      # list indexes of changed records within self.clients

        # --- res_inv_data is caching banking/swap/grant info
        self.res_inv_data = list()

        # summary display of used systems
        if used_systems_msg_prefix or self.debug_level >= DEBUG_LEVEL_ENABLED:
            uprint((used_systems_msg_prefix or "Used systems") + ":", self.used_systems)

    def __del__(self):
        self.close_dbs()

    def is_test_system(self):
        return (self.ass_db and 'sihot3v' in self.cae.get_option('assDSN', default_value='')
                or self.acu_db and '.TEST' in self.cae.get_option('acuDSN', default_value='')
                or self.sf_conn and self.sf_sandbox
                or self.sh_conn and 'sihot3v' in self.cae.get_option('shServerIP', default_value='')
                )

    def close_dbs(self, commit=True):
        # ensure to close of DB connections (execution of auto-commits)
        err_msg = ""
        if getattr(self, 'acu_db', None):
            err_msg += self.acu_db.close(commit=commit)
            self.acu_db = None
        if getattr(self, 'ass_db', None):
            err_msg += self.ass_db.close(commit=commit)
            self.ass_db = None      # postgres connection keeps open w/o, explicit dereference always good style:)
        return err_msg

    def connect_acu_db(self, force_reconnect=False):
        if not self.acu_db or force_reconnect:
            self.acu_db = OraDB(usr=self.acu_user, pwd=self.acu_password, dsn=self.acu_dsn,
                                app_name=self.cae.app_name(), debug_level=self.debug_level)
            self.error_message = self.acu_db.connect()
            if self.error_message:
                self._err(self.error_message, self._ctx_no_file + 'ConnAcuDb')
                self.acu_db = None
        return self.acu_db

    def connect_ass_db(self, force_reconnect=False):
        if not self.ass_db or force_reconnect:
            self.ass_db = PostgresDB(usr=self.ass_user, pwd=self.ass_password, dsn=self.ass_dsn,
                                     app_name=self.cae.app_name(), ssl_args=self.cae.get_config('assSslArgs'),
                                     debug_level=self.debug_level)
            self.error_message = self.ass_db.connect()
            if self.error_message:
                self._err(self.error_message, self._ctx_no_file + 'ConnAssDb')
                self.ass_db = None
        return self.ass_db

    def load_view(self, db_opt, view, cols=None, where="", bind_vars=None):
        if db_opt:      # use existing db connection if passed by caller
            db = db_opt
            self.error_message = ""
        else:
            db = self.acu_db
        if not self.error_message:
            self.error_message = db.select(view, cols, where, bind_vars)
        if self.error_message:
            self._err(self.error_message, self._ctx_no_file + 'LoadView')
            ret = None
        else:
            ret = db.fetch_all()
        if db and not db_opt:  # close temporary db connection if not passed by caller
            db.close()
        return ret

    # ############################  hotel/resort data helpers  ##################################################

    def cat_by_size(self, rs_or_ho_id, ap_size, ap_feats=None, allow_any=True):
        found = None
        variations = None       # removing PyCharm warning
        if ap_feats:  # optional list of apartment feature ids (AFT_CODEs)
            variations = 2 ** len(ap_feats)  # all possible ordered variations of apt features
            ap_feats = [str(ft) for ft in sorted(ap_feats)]
        if rs_or_ho_id in self.resort_cats:
            rs_list = [rs_or_ho_id]
        else:
            rs_list = [_[1] for _ in self.hotel_ids if _[0] == rs_or_ho_id]
        for resort in rs_list + (['ANY'] if rs_or_ho_id not in ('ANY', '999') and allow_any else list()):
            view = self.resort_cats[resort]
            if not view:
                continue
            key = ap_size
            if ap_feats:
                key += '_' + '_'.join(ap_feats)
            found = next((cols[1] for cols in view if cols[0] == key), None)

            if not found and ap_feats:
                for deg in range(variations - 1):
                    key = ap_size \
                          + ('' if variations - deg - 2 == 0 else '_') \
                          + '_'.join([ft for no, ft in enumerate(ap_feats) if 2 ** no & variations - deg - 2])
                    found = next((cols[1] for cols in view if cols[0] == key), None)
                    if found:
                        break

            if found:
                break

        return found

    def cat_by_room(self, room_no):
        if room_no:
            room_no = room_no.lstrip('0')  # remove leading zero from 3-digit PBC Sihot room number (if given)
        return next((cols[1] for cols in self.ap_cats if cols[0] == room_no), None)

    def ho_id_resort(self, ho_id):
        ac_res_id = None
        for sh_id, ac_id in self.hotel_ids:
            if sh_id == ho_id:
                ac_res_id = ac_id
                break
        return ac_res_id

    def ho_id_list(self, acu_rs_codes=None):
        if acu_rs_codes is None:
            hotel_id_list = [cols[0] for cols in self.hotel_ids]
        else:
            hotel_id_list = [cols[0] for cols in self.hotel_ids if cols[1] in acu_rs_codes]
        return hotel_id_list

    def email_is_valid(self, email_addr):
        if email_addr:
            email_addr = email_addr.lower()
            if self.mail_re.match(email_addr):
                for frag in self.invalid_email_fragments:
                    if frag in email_addr:
                        break  # email is invalid/filtered-out
                else:
                    return True
        return False

    # ############################  client data helpers  #########################################################

    def cl_fetch_all(self, where_group_order=""):
        if "ORDER BY " not in where_group_order.upper():
            where_group_order += ("" if where_group_order else "1=1") + " ORDER BY cl_pk"
        if self.ass_db.select('v_clients_refs_owns', where_group_order=where_group_order):
            return self.ass_db.last_err_msg

        self.clients = Records()
        rows = self.ass_db.fetch_all()
        err_msg = self.ass_db.last_err_msg
        if not err_msg:
            for row in rows:
                sys_fields = tuple(t + (row[i], ) for i, t in enumerate(ASS_CLIENT_MAP))
                rec = Record(system=SDI_ASS, direction=FAD_FROM).add_system_fields(sys_fields)
                self.clients.append(rec)

        return err_msg

    def cl_save(self, client_data, save_fields=None, match_fields=None, ext_refs=None, ass_idx=None,
                commit=False, locked_cols=None):
        """
        save/upsert client data into AssCache database.

        :param client_data:     Record or dict of client data (using generic field names).
        :param save_fields:     list of generic field names to be saved in AssCache db (def=all fields in client_data).
        :param match_fields:    list of generic field names for rec match/lookup (def=non-empty AssId/AcId/SfId/ShId).
        :param ext_refs:        list of external reference tuples (type, id) to save.
        :param ass_idx:         self.clients list index of client record. If None/default then determine for to update
                                the self.clients cache list.
        :param commit:          boolean flag if AssCache data changes should be committed (def=False).
        :param locked_cols:     list of generic field names where the cl_ column value will be preserved if not empty.
        :return:                PKey of upserted AssCache client record or None on error (see self.error_message).
        """
        # normalize field values
        if not isinstance(client_data, Record):
            client_data = Record(fields=client_data)
        for k, f in client_data.items():
            if k == 'SfId' and f.val():
                client_data[k] = ensure_long_id(f.val())
            elif k == 'Email' and f.val():
                if self.email_is_valid(f.val()):
                    client_data[k], _ = correct_email(f.val())
                else:
                    client_data[k] = ""
            elif k == 'Phone' and f.val():
                client_data[k], _ = correct_phone(f.val())
        # process and check parameters
        if not save_fields:
            save_fields = client_data.keys()
        col_values = {f.name(system=SDI_ASS): f.val() for k, f in client_data.items() if k in save_fields}
        if not match_fields:
            # default to non-empty, external system references (k.endswith('Id') and len(k) <= 5 and k != 'RciId')
            match_fields = [k for k, f in client_data.items() if k in ('AssId', 'AcId', 'SfId', 'ShId') and f.val()]
        chk_values = {f.name(system=SDI_ASS): f.val() for k, f in client_data.items() if k in match_fields}
        if not col_values or not chk_values:
            self.error_message = "AssSysData.cl_save({}, {}, {}) called without data or non-empty foreign system id"\
                .format(ppf(client_data), save_fields, match_fields)
            return None
        # if locked_cols is None:
        #    locked_cols = save_fields.copy()        # uncomment for all fields being locked by default

        if self.ass_db.upsert('clients', col_values, chk_values=chk_values, returning_column='cl_pk', commit=commit,
                              locked_cols=locked_cols):
            self.error_message = "cl_save({}, {}, {}) clients upsert error: "\
                                     .format(ppf(client_data), save_fields, match_fields) + self.ass_db.last_err_msg
            return None

        cl_pk = self.ass_db.fetch_value()

        for er in ext_refs or list():
            col_values = dict(er_cl_fk=cl_pk, er_type=er[0], er_id=er[1])
            if self.ass_db.upsert('external_refs', col_values, chk_values=col_values, commit=commit):
                break
        if self.ass_db.last_err_msg:
            self.error_message = "cl_save({}, {}, {}) external_refs upsert error: "\
                                     .format(ppf(client_data), save_fields, match_fields) + self.ass_db.last_err_msg
            return None

        if ass_idx is None:
            ass_idx = self.cl_idx_by_ass_id(cl_pk)
            if ass_idx is None:
                rec = client_data.copy()
                rec.set_val(EXT_REFS_SEP.join([t + EXT_REF_TYPE_ID_SEP + i for t, i in ext_refs or list()]), 'ExtRefs')
                rec.set_val(cl_pk, 'AssId')
                self.clients.append(rec)
        else:
            self.clients[ass_idx]['AssId'] = cl_pk

        return cl_pk

    def cl_flush(self):
        for idx in self.clients_changed:
            rec = self.clients[idx]
            cl_pk = self.cl_save(rec, ext_refs=rec.val('ExtRefs').split(EXT_REFS_SEP), ass_idx=idx, commit=True)
            if cl_pk is None:
                return "cl_flush(): " + self.error_message + " -> roll_back" + self.ass_db.rollback()

        return self.ass_db.commit()

    def cl_verify_ext_refs(self):
        resort_codes = self.cae.get_config('ClientRefsResortCodes', default_value='').split(',')
        found_ids = dict()
        for rec in self.clients:
            if rec.val('ExtRefs'):
                for rci_id in rec.val('ExtRefs').split(EXT_REFS_SEP):
                    if rci_id not in found_ids:
                        found_ids[rci_id] = [rec]
                    elif [_ for _ in found_ids[rci_id] if _.val('AcId') != rec.val('AcId')]:
                        found_ids[rci_id].append(rec)
                    if rec.val('AcId'):
                        if rci_id in self.client_refs_add_exclude and rec.val('AcId') not in resort_codes:
                            self._warn("Resort RCI ID {} found in client {}".format(rci_id, rec.val('AcId')),
                                       self._ctx_no_file + 'CheckClientsDataResortId')
                        elif rec.val('AcId') in resort_codes and rci_id not in self.client_refs_add_exclude:
                            self._warn("Resort {} is missing RCI ID {}".format(rec.val('AcId'), rci_id),
                                       self._ctx_no_file + 'CheckClientsDataResortId')
        # prepare found duplicate ids, prevent duplicate printouts and re-order for to separate RCI refs from others
        dup_ids = list()
        for ref, recs in found_ids.items():
            if len(recs) > 1:
                dup_ids.append("Duplicate external {} ref {} found in clients: {}"
                               .format(ref.split(EXT_REF_TYPE_ID_SEP)[0] if EXT_REF_TYPE_ID_SEP in ref
                                       else EXT_REF_TYPE_RCI,
                                       repr(ref), ';'.join([_.val('AcId') for _ in recs])))
        for dup in sorted(dup_ids):
            self._warn(dup, self._ctx_no_file + 'CheckClientsDataExtRefDuplicates')

    def cl_ass_id_by_idx(self, index):
        return self.clients[index].val('AssId')

    def cl_ass_id_by_ac_id(self, ac_id):
        """
        :param ac_id:   Acumen client reference/ID.
        :return:        AssCache client primary key.
        """
        cl_pk = None
        for rec in self.clients:
            if rec.val('AcId') == ac_id:
                cl_pk = rec.val('AssId')
                break
        if not cl_pk:
            if self.ass_db.select('clients', ['cl_pk'], "cl_ac_id = :ac_id", dict(ac_id=ac_id)):
                self.error_message = "cl_ass_id_by_ac_id(): Acumen client ID {} not found in AssCache (err={})"\
                    .format(ac_id, self.ass_db.last_err_msg)
            else:
                cl_pk = self.ass_db.fetch_value()
        return cl_pk

    def cl_ass_id_by_sh_id(self, sh_id):
        """
        :param sh_id:   Sihot guest object ID.
        :return:        AssCache client primary key.
        """
        cl_pk = None
        for rec in self.clients:
            if rec.val('ShId') == sh_id:
                cl_pk = rec.val('AssId')
                break
        if not cl_pk:
            if self.ass_db.select('clients', ['cl_pk'], "cl_sh_id = :sh_id", dict(sh_id=sh_id)):
                self.error_message = "cl_ass_id_by_sh_id(): Sihot guest object ID {} not found in AssCache (err={})" \
                    .format(sh_id, self.ass_db.last_err_msg)
            else:
                cl_pk = self.ass_db.fetch_value()
        return cl_pk

    def cl_sf_id_by_ass_id(self, ass_id):
        """
        :param ass_id:  AssCache client Id/PKey.
        :return:        Salesforce Contact/Account Id.
        """
        sf_id = None
        for rec in self.clients:
            if rec.val('AssId') == ass_id:
                sf_id = rec.val('SfId')
                break
        if not sf_id:
            if self.ass_db.select('clients', ['cl_sf_id'], "cl_pk = :ass_id", dict(ass_id=ass_id)):
                self.error_message = "cl_sf_id_by_ass_id(): AssCache client ID {} not found (err={})" \
                    .format(ass_id, self.ass_db.last_err_msg)
            else:
                sf_id = self.ass_db.fetch_value()
        return sf_id

    def cl_ensure_id(self, sh_id=None, ac_id=None, name=None, email=None, phone=None):
        """
        determine client id in ass_cache database, from either sh_id or ac_id, create the client record if not exists.
        :param sh_id:       Sihot guest object ID (mandatory if ac_id is not specified).
        :param ac_id:       Acumen client reference/Sihot matchcode (mandatory if sh_id is not specified).
        :param name:        Firstname + space + Surname for client (only needed if client gets created).
        :param email:       Email address of client (only needed if client gets created).
        :param phone:       Phone number of client (only needed if client gets created).
        :return:            primary key (ass_id/cl_pk) of this client (if exists) or None if error.
        """
        if self.debug_level >= DEBUG_LEVEL_VERBOSE and not sh_id and not ac_id:
            self._err("cl_ensure_id(... {}, {}, {}) Missing client references".format(name, email, phone))
        cl_pk = None
        if sh_id and ac_id:
            for rec in self.clients:
                if rec.val('ShId') == sh_id and rec.val('AcId') == ac_id:
                    cl_pk = rec.val('AssId')
                    break
            if not cl_pk:
                if self.ass_db.select('clients', ['cl_pk'], "cl_sh_id = :sh_id and cl_ac_id = :ac_id",
                                      dict(sh_id=sh_id, ac_id=ac_id)):
                    self.error_message = "cl_ensure_id(): Sihot client {}/{} not found in AssCache (err={})" \
                        .format(sh_id, ac_id, self.ass_db.last_err_msg)
                else:
                    cl_pk = self.ass_db.fetch_value()

        if not cl_pk and sh_id:
            cl_pk = self.cl_ass_id_by_sh_id(sh_id)

        if not cl_pk and ac_id:
            cl_pk = self.cl_ass_id_by_ac_id(ac_id)

        if not cl_pk:   # create client record?
            cl_data = dict()
            if ac_id:
                cl_data['AcId'] = ac_id
            if sh_id:
                cl_data['ShId'] = sh_id
            if name:
                cl_data['Name'] = name
            if email:
                cl_data['Email'] = email
            if phone:
                cl_data['Phone'] = phone
            cl_pk = self.cl_save(cl_data, locked_cols=['AcId', 'ShId', 'Name', 'Email', 'Phone'])

        return cl_pk

    def cl_ac_id_by_idx(self, index):
        return self.clients[index].val('AcId')

    def cl_sh_id_by_idx(self, index):
        return self.clients[index].val('ShId')

    def cl_ext_refs_by_idx(self, index):
        return self.clients[index].val('ExtRefs').split(EXT_REFS_SEP)

    def cl_idx_by_ass_id(self, ass_id):
        for list_idx, rec in enumerate(self.clients):
            if rec.val('AssId') == ass_id:
                return list_idx
        return None

    def cl_idx_by_rci_id(self, imp_rci_ref, fields_dict, file_name, line_num):
        """ determine list index in cached clients """
        # check first if client exists
        for list_idx, rec in enumerate(self.clients):
            ext_refs = rec.val('ExtRefs')
            if ext_refs and imp_rci_ref in ext_refs.split(EXT_REFS_SEP):
                break
        else:
            sf_id, dup_clients = self.sf_conn.cl_by_rci_id(imp_rci_ref)
            if self.sf_conn.error_msg:
                self._err("cl_idx_by_rci_id() Salesforce connect/fetch error " + self.sf_conn.error_msg,
                          file_name, line_num, importance=3)
            if len(dup_clients) > 0:
                self._err("Found duplicate Salesforce client(s) with main or external RCI ID {}. Used client {}, dup={}"
                          .format(imp_rci_ref, sf_id, dup_clients), file_name, line_num)
            if sf_id:
                ass_id = self.sf_conn.cl_ass_id_by_idx(sf_id)
                if self.sf_conn.error_msg:
                    self._err("cl_idx_by_rci_id() AssCache id fetch error " + self.sf_conn.error_msg,
                              file_name, line_num, importance=3)
                ac_id = self.sf_conn.cl_ac_id_by_idx(sf_id)
                if self.sf_conn.error_msg:
                    self._err("cl_idx_by_rci_id() Acumen id fetch error " + self.sf_conn.error_msg,
                              file_name, line_num, importance=3)
                sh_id = self.sf_conn.cl_sh_id_by_idx(sf_id)
                if self.sf_conn.error_msg:
                    self._err("cl_idx_by_rci_id() Sihot id fetch error " + self.sf_conn.error_msg,
                              file_name, line_num, importance=3)
            else:
                ass_id = None
                ac_id = None
                rec = Record(fields=fields_dict)
                rec.set_val(imp_rci_ref, 'RciId')   # also create in Sf an entry in the External_Ref custom object
                sf_id, err, msg = self.sf_conn.cl_upsert(rec)
                if err:
                    self._err("cl_idx_by_rci_id() Salesforce upsert error " + self.sf_conn.error_msg,
                              file_name, line_num, importance=3)
                elif msg and self.debug_level >= DEBUG_LEVEL_VERBOSE:
                    self._warn("cl_idx_by_rci_id() client upsert message: " + msg, file_name, line_num, importance=1)
                sh_id = None
            self.clients.append((ass_id, ac_id, sf_id, sh_id, fields_dict.get('name'), fields_dict.get('email'),
                                 fields_dict.get('phone'), imp_rci_ref, 0))
            list_idx = len(self.clients) - 1
            self.clients_changed.append(list_idx)
        return list_idx

    def cl_complete_with_sh_id(self, c_idx, sh_id):
        """ complete clients with imported data and sihot objid """
        rec = self.clients[c_idx]
        if not rec.val('ShId') or rec.val('ShId') != sh_id:
            if rec.val('ShId'):
                self._warn("Sihot guest object id changed from {} to {} for Salesforce client {}"
                           .format(rec.val('ShId'), sh_id, rec.val('SfId')), self._ctx_no_file + 'CompShId', 
                           importance=1)
            rec.set_val(sh_id, 'ShId')
            self.clients[c_idx] = rec
            self.clients_changed.append(c_idx)

    def cl_sent_to_sihot(self):
        return [i for i, _ in enumerate(self.clients) if _.val('ShId')]

    def cl_list_by_ac_id(self, ac_id):
        return [_ for _ in self.clients if _.val('AcId') == ac_id]

    # =================  res_inv_data  =========================================================================

    def ri_fetch_all(self):
        self._warn("Fetching reservation inventory from AssCache (needs some minutes)",
                   self._ctx_no_file + 'FetchResInv', importance=4)
        self.res_inv_data = self.load_view(self.ass_db, 'res_inventories')
        if not self.res_inv_data:
            return self.error_message

        return ""

    def ri_allocated_room(self, room_no, arr_date):
        # _RI_PK = 0, _HOTEL_ID = 2, _POINTS = 7, _COMMENT = 8
        _WKREF = 1
        _YEAR = 3
        _ROREF = 4
        _SWAPPED = 5
        _GRANTED = 6
        year, week = self.rci_arr_to_year_week(arr_date)
        for r_rec in self.res_inv_data:
            if r_rec[_WKREF] == room_no.lstrip('0') + '-' + ('0' + str(week))[:2] and r_rec[_YEAR] == year:
                if r_rec[_GRANTED] == 'HR' or not r_rec[_SWAPPED] \
                        or r_rec[_ROREF] in ('RW', 'RX', 'rW'):
                    return room_no
        return ''

    # =================  reservation bookings  ===================================================================

    @staticmethod
    def rgr_min_chk_values(col_values):
        if col_values.get('rgr_ho_fk') and col_values.get('rgr_res_id') and col_values.get('rgr_sub_id'):
            where_vars = dict(rgr_ho_fk=col_values['rgr_ho_fk'], rgr_res_id=col_values['rgr_res_id'],
                              rgr_sub_id=col_values['rgr_sub_id'])
        elif col_values.get('rgr_obj_id'):
            where_vars = dict(rgr_obj_id=col_values['rgr_obj_id'])
        elif col_values.get('rgr_gds_no'):
            where_vars = dict(rgr_gds_no=col_values['rgr_gds_no'])
        elif col_values.get('rgr_sf_id'):
            where_vars = dict(rgr_sf_id=col_values['rgr_sf_id'])
        elif col_values.get('rgr_ho_fk') and col_values.get('rgr_res_id'):
            where_vars = dict(rgr_ho_fk=col_values['rgr_ho_fk'], rgr_res_id=col_values['rgr_res_id'], rgr_sub_id='-1')
        else:   # if not obj_id and not (ho_id and res_id) and not gds_no:
            where_vars = dict()
        return where_vars

    def rgr_complete_ids(self, col_values, chk_values):
        """
        complete id values (mainly objId or reservation number) within col_values from Sihot server data.
        :param col_values:      dict of res_groups updated columns.
        :param chk_values:      dict of res_groups search/WHERE column values.
        :return:                True if all ids could be set to non-empty value, else False.
        """
        ret = True

        if not col_values.get('rgr_obj_id') and not chk_values.get('rgr_obj_id'):
            # rgr_obj_id missing in col_values and no need to set: col_values['rgr_obj_id'] = chk_values['rgr_obj_id']
            ids = dict()
            if ((chk_values.get('rgr_ho_fk') or col_values.get('rgr_ho_fk'))
                    and (chk_values.get('rgr_res_id') or col_values.get('rgr_res_id'))
                    and (chk_values.get('rgr_sub_id') or col_values.get('rgr_sub_id'))):
                ids = res_no_to_ids(self.cae,
                                    chk_values.get('rgr_ho_fk') or col_values['rgr_ho_fk'],
                                    chk_values.get('rgr_res_id') or col_values['rgr_res_id'],
                                    chk_values.get('rgr_sub_id') or col_values['rgr_sub_id'])
                if isinstance(ids, dict):   # silently ignoring ResFetch error
                    col_values['rgr_obj_id'] = ids['ResObjId']
            elif ((chk_values.get('rgr_ho_fk') or col_values.get('rgr_ho_fk'))
                  and (chk_values.get('rgr_gds_no') or col_values.get('rgr_gds_no'))):
                ids = gds_no_to_ids(self.cae,
                                    chk_values.get('rgr_ho_fk') or col_values['rgr_ho_fk'],
                                    chk_values.get('rgr_gds_no') or col_values['rgr_gds_no'])
                if isinstance(ids, dict):   # silently ignoring ResFetch error
                    col_values['rgr_obj_id'] = ids['ResObjId']
            ret = bool(col_values.get('rgr_obj_id'))
            if ret and isinstance(ids, dict):
                # if Sihot Reservation Object ID was completed by fetching from Sihot, we'll have anyway all IDs,
                # .. so then check if first init of empty cache value is also needed for the other fetched IDs
                if ids.get('ResGdsNo'):
                    if col_values.get('rgr_gds_no') and col_values['rgr_gds_no'] != ids['ResGdsNo']:
                        self._warn("Automatic/hidden update of rgr_gds_no from {} to {}"
                                   .format(col_values.get('rgr_gds_no'), ids['ResGdsNo']),
                                   self._ctx_no_file + "rgr_complete_ids()")
                    col_values['rgr_gds_no'] = ids['ResGdsNo']
                if ids.get('ResSfId'):
                    if col_values.get('rgr_sf_id') and col_values['rgr_sf_id'] != ids['ResSfId']:
                        self._warn("Automatic/hidden update of rgr_sf_id from {} to {}"
                                   .format(col_values.get('rgr_sf_id'), ids['ResSfId']),
                                   self._ctx_no_file + "rgr_complete_ids()")
                    col_values['rgr_sf_id'] = ids['ResSfId']

        if not (col_values.get('rgr_ho_fk') and col_values.get('rgr_res_id') and col_values.get('rgr_sub_id')) \
                and not (chk_values.get('rgr_ho_fk') and chk_values.get('rgr_res_id') and chk_values.get('rgr_sub_id')):
            if chk_values.get('rgr_obj_id') or col_values.get('rgr_obj_id'):
                res_no_ids = obj_id_to_res_no(self.cae, chk_values.get('rgr_obj_id') or col_values['rgr_obj_id'])
                if res_no_ids:
                    if res_no_ids[:2] != (col_values['rgr_ho_fk'], col_values['rgr_res_id'], ):
                        self._warn("Automatic/hidden update of reservation number from {}/{}@{} to {}/{}@{}"
                                   .format(col_values.get('rgr_ho_fk'), col_values.get('rgr_res_id'),
                                           col_values.get('rgr_sub_id'), *res_no_ids),
                                   self._ctx_no_file + "rgr_complete_ids()")
                    col_values['rgr_ho_fk'], col_values['rgr_res_id'], col_values['rgr_sub_id'] = res_no_ids
            elif col_values.get('rgr_ho_fk') and col_values.get('rgr_res_id'):
                col_values['rgr_sub_id'] = '0'
            ret = bool(col_values.get('rgr_ho_fk') and col_values.get('rgr_res_id') and col_values.get('rgr_sub_id'))

        return ret

    def rgr_fetch_list(self, col_names, chk_values=None, where_group_order=""):
        if chk_values and not where_group_order:
            where_group_order = " AND ".join([k + " = :" + k for k in chk_values.keys()])
        if self.ass_db.select('res_groups', col_names, where_group_order, bind_vars=chk_values):
            self.error_message = self.ass_db.last_err_msg
        ret = self.ass_db.fetch_all()
        if self.ass_db.last_err_msg:
            self.error_message += self.ass_db.last_err_msg
        return ret

    def rgr_upsert(self, col_values, chk_values=None, commit=False, multiple_rec_update=False, returning_column=''):
        """
        upsert into ass_cache.res_groups

        :param col_values:          dict of column values to be inserted/updated.
        :param chk_values:          dict of column values for to identify the record to update (insert if not exists).
                                    (opt, def=IDs from col_values items: obj_id, ho_id+res_id+sub_id, gds_no or sf_id).
        :param commit:              pass True to commit on success or rollback on error (opt, def=False).
        :param multiple_rec_update: allow update of multiple records with the same chk_values (opt, def=False).
        :param returning_column:    name of the returning column or empty (opt, def='').
        :return:                    returning_column value (if specified) OR chk_values OR None if self.error message.
        """
        if chk_values is None:
            chk_values = self.rgr_min_chk_values(col_values)
        ''' prevent to wipe id value -- NOT NEEDED
        if prevent_id_wipe:
            for k in ('rgr_obj_id', 'rgr_ho_fk', 'rgr_res_id', 'rgr_sub_id', 'rgr_gds_no', 'rgr_sf_id', ):
                if k in col_values and col_values.get(k) in (None, ''):
                    col_values.pop(k)   # remove pk column with empty value
        '''
        ret = None
        if not chk_values:
            self.error_message = "rgr_upsert({}, {}): Missing reservation IDs (ObjId, Hotel/ResNo or GdsNo)" \
                .format(ppf(col_values), ppf(chk_values))
        elif not multiple_rec_update and not self.rgr_complete_ids(col_values, chk_values):
            self.error_message = "rgr_upsert({}, {}): Incomplete-able res IDs".format(ppf(col_values), ppf(chk_values))
        else:
            self.error_message = self.ass_db.upsert('res_groups', col_values, chk_values,
                                                    returning_column=returning_column, commit=commit,
                                                    multiple_row_update=multiple_rec_update)
            if self.error_message:
                if commit:
                    self.error_message += "\n" + self.ass_db.rollback()
            elif not multiple_rec_update and self.ass_db.curs.rowcount != 1:
                self.error_message = "rgr_upsert({}, {}): Invalid affected row count; expected 1 but got {}" \
                    .format(ppf(col_values), ppf(chk_values), self.ass_db.curs.rowcount)
            elif returning_column:
                ret = self.ass_db.fetch_value()
            else:
                ret = chk_values

        return ret

    def rgc_upsert(self, col_values, chk_values=None, commit=False, multiple_rec_update=False):
        """
        upsert into ass_cache.res_group_clients

        :param col_values:          dict of column values to be inserted/updated.
        :param chk_values:          dict of column values for to identify the record to update (insert if not exists).
                                    Allowed keys: rgc_rgr_fk, rgc_room_seq, rgc_pers_seq.
        :param commit:              True to commit (opt, def=False).
        :param multiple_rec_update: allow update of multiple records with the same chk_values (opt, def=False).
        :return:                    error message on error else empty string.
        """
        if chk_values is None:
            chk_values = {k: v for k, v in col_values.items() if k in ('rgc_rgr_fk', 'rgc_room_seq', 'rgc_pers_seq')}
        if chk_values:
            self.error_message = self.ass_db.upsert('res_group_clients', col_values, chk_values, commit=commit,
                                                    multiple_row_update=multiple_rec_update)
            if not self.error_message and not multiple_rec_update and self.ass_db.curs.rowcount != 1:
                self.error_message = "rgc_upsert({}, {}): Invalid affected row count; expected 1 but got {}"\
                    .format(ppf(col_values), ppf(chk_values), self.ass_db.curs.rowcount)
        else:
            self.error_message = "rgc_upsert({}): no res-client id (rgr_pk,room_seq,pers_seq)".format(ppf(col_values))

        return self.error_message

    # =================  RCI data conversion  ==================================================

    def rci_to_sihot_hotel_id(self, rc_resort_id):
        return self.cae.get_config(rc_resort_id, 'RcResortIds', default_value=-369)     # pass default for int type ret

    def rci_first_week_of_year(self, year):
        rci_wk_01 = self.cae.get_config(str(year), 'RcWeeks')
        if rci_wk_01:
            ret = datetime.datetime.strptime(rci_wk_01, '%Y-%m-%d')
        else:
            self._warn("AssSysData.rci_first_week_of_year({}): missing RcWeeks config".format(year), notify=True)
            ret = datetime.datetime(year=year, month=1, day=1)
            # if ret.weekday() != 4:    # is the 1st of January a Friday? if not then add some/0..6 days
            ret += datetime.timedelta(days=(11 - ret.weekday()) % 7)
        return ret

    def rci_arr_to_year_week(self, arr_date):
        year = arr_date.year
        week_1_begin = self.rci_first_week_of_year(year)
        next_year_week_1_begin = self.rci_first_week_of_year(year + 1)
        if arr_date < week_1_begin:
            year -= 1
            week_1_begin = self.rci_first_week_of_year(year)
        elif arr_date > next_year_week_1_begin:
            year += 1
            week_1_begin = next_year_week_1_begin
        diff = arr_date - week_1_begin
        return year, 1 + int(diff.days / 7)

    def rci_ro_group(self, c_idx, is_guest, file_name, line_num):
        """ determine seg=RE RG RI RL  and  grp=RCI External, RCI Guest, RCI Internal, RCI External """
        if self.clients[c_idx].val('ProductTypes') and not is_guest:
            key = 'Internal'
        else:  # not an owner/internal, so will be either Guest or External
            # changed by Esther/Nitesh - now Guest is External: key = 'Guest' if is_guest else 'External'
            key = 'External'
        seg, desc, grp = self.cae.get_config(key, 'RcMktSegments').split(',')
        if file_name[:3].upper() == 'RL_':
            if self.debug_level >= DEBUG_LEVEL_VERBOSE:
                self._warn("Reclassified booking from " + seg + "/" + grp + " into RL/RCI External",
                           file_name, line_num, importance=1)
            # seg, grp = 'RL', 'RCI External'
            seg, desc, grp = self.cae.get_config('Leads', 'RcMktSegments').split(',')
        return seg, grp

    # ##########################  market segment helpers  #####################################################

    def ro_agency_objid(self, ro_code):
        return next((cols[1] for cols in self.ro_agencies if cols[0] == ro_code), None)

    def ro_agency_matchcode(self, ro_code):
        return next((cols[2] for cols in self.ro_agencies if cols[0] == ro_code), None)

    def ro_sihot_mkt_seg(self, ro_code):
        sihot_mkt_seg = next((cols[3] for cols in self.ro_agencies if cols[0] == ro_code), None)
        return sihot_mkt_seg or ro_code

    def ro_res_group(self, ro_code):
        return next((cols[4] for cols in self.ro_agencies if cols[0] == ro_code), None)

    # #######################  SF helpers  ######################################################################

    def sf_ass_res_upsert(self, sf_id, sh_cl_data, ass_res_data, sync_cache=True, sf_sent=None):
        """
        convert ass_cache db columns to SF fields, and then push to Salesforce server via APEX method call

        :param sf_id:           Reservation Opportunity Id (SF ID with 18 characters). Pass None for to create new-one.
        :param sh_cl_data:      Record with Sihot guest data of the reservation orderer (fetched with
                                GuestSearch.get_guest()/shif.guest_data()).
        :param ass_res_data:    Record with reservation fields (from ass_cache.res_groups).
        :param sync_cache:      True for to update ass_cache/res_groups/rgr_last_sync+rgr_sf_id (opt, def=True).
        :param sf_sent:         Record of sent Account/Reservation object fields (OUT, opt). E.g. the Reservation Opp.
                                Id gets returned as sf_data['ResSfId'].
        :return:                error message if error occurred, else empty string.
        """
<<<<<<< HEAD
        ori_sf_id = sf_id
        sf_rec = Record() if sf_sent is None else sf_sent
        sf_rec['ResSfId'] = sf_id
        ass_id = ass_res_data.val('AssId')
=======
        ori_sf_id = rgr_sf_id
        sf_args = dict() if sf_data is None else sf_data
        sf_args.update(ReservationOpportunityId=rgr_sf_id)
        ass_id = ass_res_data.get('rgr_order_cl_fk')
>>>>>>> bbae1cf3
        if ass_id:
            sf_cl_id = self.cl_sf_id_by_ass_id(ass_id)
            if sf_cl_id:
                sf_rec['SfId'] = sf_cl_id

        for idx in sh_cl_data.leaf_indexes():
            val = sh_cl_data.val(*idx)
            if val is not None:
                sf_rec.set_val(val, *idx)

        for idx in ass_res_data.leaf_indexes():
            val = ass_res_data.val(*idx)
            if val is not None:
                sf_rec.set_val(val, *idx)

        if not sf_rec.val('ResRoomNo') and ass_res_data.val('ResPersons', 0, 'RoomNo'):
            sf_rec['ResRoomNo'] = ass_res_data.val('ResPersons', 0, 'RoomNo')

        sf_cl_id, sf_opp_id, err_msg = self.sf_conn.res_upsert(sf_rec)
        if err_msg and sf_id and [frag for frag in self.sf_id_reset_fragments if frag in err_msg]:
            ori_err = err_msg
            # retry without sf_id if ResOpp got deleted within SF
            sf_rec['ResSfId'] = ''
            sf_cl_id, sf_opp_id, err_msg = self.sf_conn.res_upsert(sf_rec)
            self._warn("asd.sf_ass_res_upsert({}, {}, {}) cached ResSfId reset to {}; SF client={}; ori-/err='{}'/'{}'"
                       .format(sf_id, ppf(sh_cl_data), ppf(ass_res_data), sf_opp_id, sf_cl_id, ori_err, err_msg),
                       notify=True)
<<<<<<< HEAD
            sf_id = ''

        if not err_msg and (not sf_cl_id or not sf_opp_id):
            self._err("sf_ass_res_upsert({}, {}, {}) got empty Id from SF: PersonAccount.Id={}; ResOppId={}"
                      .format(ori_sf_id, ppf(sh_cl_data), ppf(ass_res_data), sf_cl_id, sf_opp_id))
        if not err_msg and sf_rec.val('SfId') and sf_rec.val('SfId') != sf_cl_id \
                and self.debug_level >= DEBUG_LEVEL_ENABLED:
            self._err("sf_ass_res_upsert({}, {}, {}) PersonAccountId/id/SfId discrepancy {} != {}"
                      .format(ori_sf_id, ppf(sh_cl_data), ppf(ass_res_data), sf_rec.val('SfId'), sf_cl_id))
        if not err_msg and sf_rec.val('ResSfId') and sf_rec.val('ResSfId') != sf_opp_id \
                and self.debug_level >= DEBUG_LEVEL_ENABLED:
            self._err("sf_ass_res_upsert({}, {}, {}) Reservation Opportunity Id discrepancy {} != {}"
                      .format(ori_sf_id, ppf(sh_cl_data), ppf(ass_res_data), sf_rec.val('ResSfId'), sf_opp_id))
=======
            rgr_sf_id = ''

        if not err_msg and (not sf_cl_id or not sf_opp_id):
            self._err("sf_res_upsert({}, {}, {}) SF push returned empty value: PersonAccount.Id={}; ResOppId={}; err={}"
                      .format(ori_sf_id, ppf(sh_cl_data), ppf(ass_res_data), sf_cl_id, sf_opp_id, err_msg))
        if not err_msg and sf_args.get('PersonAccountId') and sf_args['PersonAccountId'] != sf_cl_id \
                and self.debug_level >= DEBUG_LEVEL_ENABLED:
            self._err("sf_res_upsert({}, {}, {}) PersonAccountId/SfId discrepancy {} != {}"
                      .format(ori_sf_id, ppf(sh_cl_data), ppf(ass_res_data), sf_args.get('PersonAccountId'), sf_cl_id))
        if not err_msg and sf_args.get('ReservationOpportunityId') and sf_args['ReservationOpportunityId'] != sf_opp_id\
                and self.debug_level >= DEBUG_LEVEL_ENABLED:
            self._err("sf_res_upsert({}, {}, {}) Reservation Opportunity Id discrepancy {} != {}"
                      .format(ori_sf_id, ppf(sh_cl_data), ppf(ass_res_data), sf_args['ReservationOpportunityId'],
                              sf_opp_id))
>>>>>>> bbae1cf3

        if sync_cache:
            if sf_cl_id and ass_id:
                col_values = dict(AssId=ass_id, SfId=sf_cl_id)
                self.cl_save(col_values, match_fields=['AssId'])    # on error populating/overwriting self.error_message
                if self.error_message:
                    err_msg += self.error_message
                    self.error_message = ""

            col_values = dict() if err_msg else dict(rgr_last_sync=datetime.datetime.now())
            if not sf_id and sf_opp_id:     # save just (re-)created ID of Reservation Opportunity in AssCache
                col_values['rgr_sf_id'] = sf_opp_id
<<<<<<< HEAD
            elif self.debug_level >= DEBUG_LEVEL_VERBOSE and sf_opp_id and sf_id and sf_opp_id != sf_id:
                self._err("sf_ass_res_upsert({}, {}, {}) Reservation Opportunity ID discrepancy {} != {}"
                          .format(sf_id, ppf(sh_cl_data), ppf(ass_res_data), sf_opp_id, sf_id))
=======
            elif self.debug_level >= DEBUG_LEVEL_ENABLED and sf_opp_id and rgr_sf_id and sf_opp_id != rgr_sf_id:
                self._err("sf_res_upsert({}, {}, {}) Reservation Opportunity ID discrepancy {} != {}"
                          .format(ori_sf_id, ppf(sh_cl_data), ppf(ass_res_data), sf_opp_id, rgr_sf_id))
>>>>>>> bbae1cf3

            if col_values:
                self.rgr_upsert(col_values,
                                chk_values=dict(rgr_ho_fk=sf_rec.val('ResHotelId'), rgr_res_id=sf_rec.val('ResId'),
                                                rgr_sub_id=sf_rec.val('ResSubId')),
                                commit=True)
                if self.error_message:
                    err_msg += self.error_message
                    self.error_message = ""

        if err_msg:
            self.error_message += err_msg
        return self.error_message

    def sf_ass_room_change(self, rgr_sf_id, check_in, check_out, next_room_id):
        """
        check room change and if ok then pass to Salesforce Allocation custom object.
        :param rgr_sf_id:       SF Reservation Opportunity object Id.
        :param check_in:        check-in timestamp.
        :param check_out:       check-out timestamp.
        :param next_room_id:    newest apartment/room number.
        :return:                empty string if ok, else error message.
        """
        self._warn("sf_ass_room_change({}, {}, {}, {}) called".format(rgr_sf_id, check_in, check_out, next_room_id),
                   minimum_debug_level=DEBUG_LEVEL_VERBOSE)

        err_msg = self.sf_conn.room_change(rgr_sf_id, check_in, check_out, next_room_id)
        if err_msg and [frag for frag in self.sf_id_reset_fragments if frag in err_msg]:
            # reset (set last res change to midnight) to re-sync reservation (to get new ResSfId) and then try again
            self.rgr_upsert(dict(rgr_last_change=datetime.date.today(), rgr_sf_id=None), dict(rgr_sf_id=rgr_sf_id),
                            multiple_rec_update=True)
            self._warn("asd.sf_ass_room_change({}, {}, {}, {}) ResSfId reset; ori-/err='{}'/'{}'"
                       .format(rgr_sf_id, check_in, check_out, next_room_id, err_msg, self.error_message),
                       notify=True)
            self.error_message = ""
            return ""

        if err_msg:
            self.error_message += err_msg
        return self.error_message

    # #######################  SH helpers  ######################################################################

    def sh_apt_wk_yr(self, rec):
        arr = rec.val('ResArrival')
        year, wk = self.rci_arr_to_year_week(arr)
        apt = rec.val('ResRoomNo')
        apt_wk = "{}-{:0>2}".format(apt, wk)
        return apt_wk, year

    def sh_guest_ids(self, match_field, match_val):
        ret = None
        if match_field == 'AcId':
            ret = self._guest_search.get_objids_by_matchcode(match_val)
        elif match_field == 'Name':
            ret = self._guest_search.get_objids_by_guest_name(match_val)
        elif match_field == 'Email':
            ret = self._guest_search.get_objids_by_email(match_val)
        return ret

    def sh_avail_rooms(self, hotel_ids=None, room_cat_prefix='', day=None):
        """ accumulating the number of available rooms in all the hotels specified by the hotel_ids list with the room
        category matching the first characters of the specified room_cat_prefix string and for a certain day.

        All parameters are web-service-query-param-ready (means they could be passed as str).

        :param hotel_ids:       Optional list of hotel IDs (leave empty for to get the rooms in all hotels accumulated).
        :param room_cat_prefix: Optional room category prefix string (leave empty for all room categories or pass e.g.
                                'S' for a accumulation of all the Studios or '1J' for all 1 bedroom junior rooms).
        :param day:             Optional day (leave empty for to get the available rooms for today's date).
        :return:                Number of available rooms (negative on overbooking).
        """
        if not hotel_ids:
            # hotel_ids = ['1', '2', '3', '4', '999']
            hotel_ids = self.ho_id_list()  # determine list of IDs of all active/valid Sihot-hotels
        elif isinstance(hotel_ids, str):
            hotel_ids = hotel_ids.split(',')
        if not day:
            day = datetime.date.today()
        elif isinstance(day, str):
            day = datetime.datetime.strptime(day, DATE_ISO).date()

        day_str = datetime.date.strftime(day, DATE_ISO)
        cat_info = AvailCatInfo(self.cae)
        rooms = 0
        for hotel_id in hotel_ids:
            if hotel_id == '999':  # unfortunately currently there is no avail data for this pseudo hotel
                rooms -= self.sh_count_res(hotel_ids=['999'], room_cat_prefix=room_cat_prefix, day=day)
            else:
                ret = cat_info.avail_rooms(hotel_id=hotel_id, from_date=day, to_date=day)
                for cat_id, cat_data in ret.items():
                    if cat_id.startswith(room_cat_prefix):  # True for all room cats if room_cat_prefix is empty string
                        rooms += ret[cat_id][day_str]['AVAIL']
        return rooms

    def sh_count_res(self, hotel_ids=None, room_cat_prefix='', day=None, res_max_days=27):
        """ counting uncancelled reservations in all the hotels specified by the hotel_ids list with the room
        category matching the first characters of the specified room_cat_prefix string and for a certain day.

        All parameters are web-service-query-param-ready (means they could be passed as str).

        :param hotel_ids:       Optional list of hotel IDs (leave empty for to get the rooms in all hotels accumulated).
        :param room_cat_prefix: Optional room category prefix string (leave empty for all room categories or pass e.g.
                                'S' for a accumulation of all the Studios or '1J' for all 1 bedroom junior rooms).
        :param day:             Optional day (leave empty for to get the available rooms for today's date).
        :param res_max_days:    Optional maximum length of reservation (def=27 days).
        :return:                Number of valid reservations of the specified hotel(s) and room category prefix and
                                with arrivals within the date range day-res_max_days...day.
        """
        if not hotel_ids:
            hotel_ids = self.ho_id_list()  # determine list of IDs of all active/valid Sihot-hotels
        elif isinstance(hotel_ids, str):
            hotel_ids = hotel_ids.split(',')
        if not day:
            day = datetime.date.today()
        elif isinstance(day, str):
            day = datetime.datetime.strptime(day, DATE_ISO).date()
        if isinstance(res_max_days, str):
            res_max_days = int(res_max_days)

        res_len_max_timedelta = datetime.timedelta(days=res_max_days)
        count = 0
        res_search = ResSearch(self.cae)
        for hotel_id in hotel_ids:
            all_recs = res_search.search(hotel_id=hotel_id, from_date=day - res_len_max_timedelta, to_date=day)
            if all_recs and isinstance(all_recs, list):
                for rec in all_recs:
                    res_type = rec.val('ResStatus')
                    room_cat = rec.val('ResRoomCat')
                    checked_in = rec.val('ResArrival')
                    checked_out = rec.val('ResDeparture')
                    skip_reasons = []
                    if res_type == 'S':
                        skip_reasons.append("cancelled")
                    if res_type == 'E':
                        skip_reasons.append("erroneous")
                    if not room_cat.startswith(room_cat_prefix):
                        skip_reasons.append("room cat " + room_cat)
                    if not (checked_in.toordinal() <= day.toordinal() < checked_out.toordinal()):
                        skip_reasons.append("out of date range " + str(checked_in) + "..." + str(checked_out))
                    if not skip_reasons:
                        count += 1
                    elif self.debug_level >= DEBUG_LEVEL_VERBOSE:
                        self._warn("AssSysData.sh_count_res(): skipped {} res: {}".format(skip_reasons, rec))
        return count

    def sh_res_data(self, hotel_id='1', gds_no='', res_id='', sub_id=''):
        """

        :param hotel_id:    Sihot hotel id for which the reservation was made.
        :param gds_no:      GDS number of the reservation to fetch (optional, use res_id/sub_id instead).
        :param res_id:      Reservation number (optional, used gds_no instead).
        :param sub_id:      Reservation sub-ordinal number (optional, used gds_no instead).
        :return:            dict of reservation data or str with error message.
        """
        res_fetch = ResFetch(self.cae)
        if gds_no:
            ret = res_fetch.fetch_by_gds_no(ho_id=hotel_id, gds_no=gds_no)
        else:
            ret = res_fetch.fetch_by_res_id(ho_id=hotel_id, res_id=res_id, sub_id=sub_id)
        return ret

    def sh_res_change_to_ass(self, shd, last_change=None, ass_res_rec=None):
        """
        extract reservation data from sihot ResResponse dict and save it into the ass_cache database.

        :param shd:         Sihot ResChange dict.
        :param last_change: if not None then set rgr_last_change column value to this passed timestamp.
        :param ass_res_rec: return reservation data and person/rooming-list (in ass_res_rec['ResPersons']) (opt).
        :return:            ""/empty-string if ok and committed, else error message (and rolled-back).
        """
        if ass_res_rec is None:
            ass_res_rec = Record()
        # determine ordering client; RESCHANNELLIST element is situated within RESERVATION xml block
        ord_cl_pk = None
        sh_id = shd.val('ShId')     # was RESCHANNELLIST.RESCHANNEL.OBJID
        ac_id = shd.val('AcId')     # was RESCHANNELLIST.RESCHANNEL.MATCHCODE
        if sh_id or ac_id:
            self._warn("sh_res_change_to_ass(): create new client record for orderer {}/{}".format(sh_id, ac_id),
                       minimum_debug_level=DEBUG_LEVEL_VERBOSE)
            ord_cl_pk = self.cl_ensure_id(sh_id=sh_id, ac_id=ac_id)
            if ord_cl_pk is None:
                self._warn("sh_res_change_to_ass(): creation of new orderer {}/{} failed with (ignored) err={}"
                           .format(sh_id, ac_id, self.error_message))
                self.error_message = ""

        ri_pk = None
        apt_wk, year = self.sh_apt_wk_yr(shd)
        if self.ass_db.select('res_inventories', ['ri_pk'], "ri_pr_fk = :aw and ri_usage_year = :yr",
                              dict(aw=apt_wk, yr=year)):
            self._warn("sh_res_change_to_ass(): res inv {}~{} not found; (ignored) err={}"
                       .format(apt_wk, year, self.error_message))
            self.error_message = ""
        else:
            ri_pk = self.ass_db.fetch_value()
            if self.ass_db.last_err_msg:
                self._warn("sh_res_change_to_ass(): res inv {}~{} fetch error={}"
                           .format(apt_wk, year, self.ass_db.last_err_msg))

<<<<<<< HEAD
        error_msg = ""
        ho_id = shd.val('ResHotelId')
=======
        ho_id = elem_value(shd, 'RES-HOTEL')    # SS/RES-SEARCH using RES-HOTEL instead of ID xml element
>>>>>>> bbae1cf3
        chk_values = dict(rgr_ho_fk=ho_id)
        res_id = shd.val('ResNo')
        sub_id = shd.val('ResSubNo')
        gds_no = shd.val('ResGdsNo')
        err_pre = "sh_res_change_to_ass() for res-no {}/{}@{} and GDS-No. {}: ".format(res_id, sub_id, ho_id, gds_no)
        if ho_id and res_id and sub_id:
            chk_values.update(rgr_res_id=res_id, rgr_sub_id=sub_id)
        elif gds_no:
            chk_values.update(rgr_gds_no=gds_no)
        else:
            return err_pre + "Incomplete reservation id"

        error_msg = ""
        with self.ass_db.thread_lock_init('res_groups', chk_values):
            upd_values = chk_values.copy()
            if gds_no and 'rgr_gds_no' not in upd_values:
                upd_values.update(rgr_gds_no=gds_no)
            upd_values\
                .update(rgr_order_cl_fk=ord_cl_pk,
                        rgr_used_ri_fk=ri_pk,
                        # xml path prefix for all elements within RESERVATION block is different for responses of
                        # .. RES-SEARCH (['SIHOT-Document', 'ARESLIST']) and of SS (['SIHOT-Document'])
                        rgr_obj_id=shd.val('ShId'),
                        # finally not added next/commented line because IDs should only come from ID generating system
                        # rgr_sf_id=shd.val('ResSfId'),
                        rgr_status=shd.val('ResStatus'),
                        rgr_adults=shd.val('ResAdults'),
                        rgr_children=shd.val('ResChildren'),
                        rgr_arrival=shd.val('ResArrival'),
                        rgr_departure=shd.val('ResDeparture'),
                        rgr_mkt_segment=shd.val('ResMktSegment'),
                        rgr_mkt_group=shd.val('ResMktGroup'),
                        rgr_room_id=shd.val('ResRoomNo'),
                        rgr_room_cat_id=shd.val('ResRoomCat'),
                        rgr_room_rate=shd.val('ResRateSegment'),
                        rgr_payment_inst=shd.val('ResAccount'),
                        rgr_ext_book_id=shd.val('ResVoucherNo'),
                        rgr_ext_book_day=shd.val('ResBooked'),
                        rgr_comment=shd.val('ResNote'),
                        rgr_long_comment=shd.val('ResLongNote'),
                        )
            if last_change:
                upd_values.update(rgr_last_change=datetime.datetime.now())
            if self.ass_db.upsert('res_groups', upd_values, chk_values=chk_values, returning_column='rgr_pk'):
                error_msg = self.ass_db.last_err_msg
            else:
<<<<<<< HEAD
                ass_res_rec.update(upd_values)
        if not error_msg:
            rgr_pk = ass_res_rec['rgr_pk'] = self.ass_db.fetch_value()

            ass_res_rec['ResPersons'] = Records()
            for arri in range(pax_count(shd)):
                occ_cl_pk = None
                sh_id = shd.val('ResPersons', arri, 'ShId')
                ac_id = shd.val('ResPersons', arri, 'AcId')
                if sh_id is None and ac_id is None:
                    self._warn(err_pre + "ignoring unspecified person {}".format(arri + 1),
                               minimum_debug_level=DEBUG_LEVEL_VERBOSE)
                    continue
                sn = shd.val('ResPersons', arri, 'Surname')
                fn = shd.val('ResPersons', arri, 'Forename')
                if sh_id or ac_id:
                    self._warn(err_pre + "ensure client {} {} for occupant {}/{}".format(fn, sn, sh_id, ac_id),
                               minimum_debug_level=DEBUG_LEVEL_VERBOSE)
                    occ_cl_pk = self.cl_ensure_id(sh_id=sh_id, ac_id=ac_id,
                                                  name=fn + " " + sn if fn and sn else sn or fn)
                    if occ_cl_pk is None:
                        self._warn(err_pre + "create client record for occupant {} {} {}/{} failed; ignored err={}"
                                   .format(fn, sn, sh_id, ac_id, self.error_message),
                                   minimum_debug_level=DEBUG_LEVEL_VERBOSE)
                        self.error_message = ""
                room_seq = shd.val('ResPersons', arri, 'PERSON.ROOM-SEQ')
                pers_seq = shd.val('ResPersons', arri, 'PERSON.ROOM-PERS-SEQ')
                if room_seq is None:
                    self._warn(err_pre + "ignoring unspecified room/person seq {}".format(arri + 1),
                               minimum_debug_level=DEBUG_LEVEL_VERBOSE)
                    continue
                chk_values = dict(rgc_rgr_fk=rgr_pk, rgc_room_seq=int(room_seq), rgc_pers_seq=int(pers_seq))
                upd_values = chk_values.copy()
                upd_values\
                    .update(rgc_surname=sn,
                            rgc_firstname=fn,
                            rgc_auto_generated=shd.val('ResPersons', arri, 'AUTO-GENERATED'),
                            rgc_occup_cl_fk=occ_cl_pk,
                            # Sihot offers also PICKUP-TYPE-ARRIVAL(1=car, 2=van), we now use PICKUP-TIME-ARRIVAL
                            # .. instead of ARR-TIME for the flight arr/dep (pg converts str into time object/value)
                            rgc_flight_arr_comment=shd.val('ResPersons', arri, 'PERSON.PICKUP-COMMENT-ARRIVAL'),
                            rgc_flight_arr_time=shd.val('ResPersons', arri, 'PERSON.PICKUP-TIME-ARRIVAL'),
                            rgc_flight_dep_comment=shd.val('ResPersons', arri, 'PERSON.PICKUP-COMMENT-DEPARTURE'),
                            rgc_flight_dep_time=shd.val('ResPersons', arri, 'PERSON.PICKUP-TIME-DEPARTURE'),
                            # occupation data
                            rgc_pers_type=shd.val('ResPersons', arri, 'GuestType'),
                            rgc_sh_pack=shd.val('ResBoard'),    # val('ResPersons', arri, 'PERSON.PERS-RATE.R'),
                            rgc_room_id=shd.val('ResRoomNo'),   # val('ResPersons', arri, 'PERSON.RN'),
                            )
                pers_dob = shd.val('ResPersons', arri, 'DOB')
                if pers_dob:
                    upd_values.update(rgc_dob=datetime.datetime.strptime(pers_dob, SH_DATE_FORMAT))
                if self.ass_db.upsert('res_group_clients', upd_values, chk_values=chk_values):
                    error_msg = self.ass_db.last_err_msg
                    break
                ass_res_rec['rgc_list'].append(upd_values)
=======
                rgr_dict.update(upd_values)
            if not error_msg:
                rgr_pk = rgr_dict['rgr_pk'] = self.ass_db.fetch_value()

                rgr_dict['rgc_list'] = list()
                for arri in range(pax_count(shd)):
                    occ_cl_pk = None
                    sh_id = elem_value(shd, ['PERSON', 'GUEST-ID'], arri=arri)
                    ac_id = elem_value(shd, ['PERSON', 'MATCHCODE'], arri=arri)
                    if sh_id is None and ac_id is None:
                        self._warn(err_pre + "ignoring unspecified person {}".format(arri + 1),
                                   minimum_debug_level=DEBUG_LEVEL_VERBOSE)
                        continue
                    sn = elem_value(shd, ['PERSON', 'NAME'], arri=arri)
                    fn = elem_value(shd, ['PERSON', 'NAME2'], arri=arri)
                    if sh_id or ac_id:
                        self._warn(err_pre + "ensure client {} {} for occupant {}/{}".format(fn, sn, sh_id, ac_id),
                                   minimum_debug_level=DEBUG_LEVEL_VERBOSE)
                        occ_cl_pk = self.cl_ensure_id(sh_id=sh_id, ac_id=ac_id,
                                                      name=fn + " " + sn if fn and sn else sn or fn)
                        if occ_cl_pk is None:
                            self._warn(err_pre + "create client record for occupant {} {} {}/{} failed; ignored err={}"
                                       .format(fn, sn, sh_id, ac_id, self.error_message),
                                       minimum_debug_level=DEBUG_LEVEL_VERBOSE)
                            self.error_message = ""
                    room_seq = elem_value(shd, ['PERSON', 'ROOM-SEQ'], arri=arri)
                    pers_seq = elem_value(shd, ['PERSON', 'ROOM-PERS-SEQ'], arri=arri)
                    if room_seq is None:
                        self._warn(err_pre + "ignoring unspecified room/person seq {}".format(arri + 1),
                                   minimum_debug_level=DEBUG_LEVEL_VERBOSE)
                        continue
                    chk_values = dict(rgc_rgr_fk=rgr_pk, rgc_room_seq=int(room_seq), rgc_pers_seq=int(pers_seq))
                    upd_values = chk_values.copy()
                    upd_values\
                        .update(rgc_surname=sn,
                                rgc_firstname=fn,
                                rgc_auto_generated=elem_value(shd, ['PERSON', 'AUTO-GENERATED'], arri=arri),
                                rgc_occup_cl_fk=occ_cl_pk,
                                # Sihot offers also PICKUP-TYPE-ARRIVAL(1=car, 2=van), we now use PICKUP-TIME-ARRIVAL
                                # .. instead of ARR-TIME for the flight arr/dep (pg converts str into time object/value)
                                rgc_flight_arr_comment=elem_value(shd, ['PERSON', 'PICKUP-COMMENT-ARRIVAL']),
                                rgc_flight_arr_time=elem_value(shd, ['PERSON', 'PICKUP-TIME-ARRIVAL']),
                                rgc_flight_dep_comment=elem_value(shd, ['PERSON', 'PICKUP-COMMENT-DEPARTURE']),
                                rgc_flight_dep_time=elem_value(shd, ['PERSON', 'PICKUP-TIME-DEPARTURE']),
                                # occupation data
                                rgc_pers_type=elem_value(shd, ['PERSON', 'PERS-TYPE'], arri=arri),
                                rgc_sh_pack=elem_value(shd, ['PERSON', 'R'], arri=arri),
                                rgc_room_id=elem_value(shd, ['PERSON', 'RN'], arri=arri),
                                )
                    pers_dob = elem_value(shd, ['PERSON', 'DOB'], arri=arri)
                    if pers_dob:
                        upd_values.update(rgc_dob=datetime.datetime.strptime(pers_dob, SH_DATE_FORMAT))
                    if self.ass_db.upsert('res_group_clients', upd_values, chk_values=chk_values):
                        error_msg = self.ass_db.last_err_msg
                        break
                    rgr_dict['rgc_list'].append(upd_values)
>>>>>>> bbae1cf3

            if error_msg:
                self.error_message = error_msg
                self.ass_db.rollback()
            else:
                self.ass_db.commit()

        return error_msg

    def sh_room_change_to_ass(self, oc, ho_id, res_id, sub_id, room_id, action_time):
        """ move/check in/out guest from/into room_no

        :param oc:              operation code: either 'CI', 'CO', 'CI-RM', 'CO-RM' or 'RC-RM'.
        :param ho_id:           Sihot hotel id (e.g. '1'==BHC).
        :param res_id:          Sihot reservation main id.
        :param sub_id:          Sihot reservation sub id.
        :param room_id:         id (number) of the affected Sihot room.
        :param action_time:     Date and time of check-in/-out.
        :return:                rgr_sf_id or None if error (error message available in self.error_message).
        """
        upd_col_values = dict(rgr_room_id=room_id, rgr_room_last_change=action_time)
        if oc[:2] == 'CI':
            upd_col_values.update(rgr_time_in=action_time, rgr_time_out=None)
        elif oc[:2] == 'CO':
            upd_col_values.update(rgr_time_out=action_time)
        elif oc != 'RC-RM':
            self.error_message = "sh_room_change_to_ass({}, {}, {}, {}, {}, {}): Invalid operation code"\
                .format(oc, ho_id, res_id, sub_id, room_id, action_time)

        rgr_sf_id = None
        if not self.error_message:
            rgr_sf_id = self.rgr_upsert(upd_col_values,
                                        chk_values=dict(rgr_ho_fk=ho_id, rgr_res_id=res_id, rgr_sub_id=sub_id),
                                        commit=True, returning_column='rgr_sf_id')

        return rgr_sf_id<|MERGE_RESOLUTION|>--- conflicted
+++ resolved
@@ -903,7 +903,7 @@
         if not rec.val('ShId') or rec.val('ShId') != sh_id:
             if rec.val('ShId'):
                 self._warn("Sihot guest object id changed from {} to {} for Salesforce client {}"
-                           .format(rec.val('ShId'), sh_id, rec.val('SfId')), self._ctx_no_file + 'CompShId', 
+                           .format(rec.val('ShId'), sh_id, rec.val('SfId')), self._ctx_no_file + 'CompShId',
                            importance=1)
             rec.set_val(sh_id, 'ShId')
             self.clients[c_idx] = rec
@@ -1174,17 +1174,10 @@
                                 Id gets returned as sf_data['ResSfId'].
         :return:                error message if error occurred, else empty string.
         """
-<<<<<<< HEAD
         ori_sf_id = sf_id
         sf_rec = Record() if sf_sent is None else sf_sent
         sf_rec['ResSfId'] = sf_id
         ass_id = ass_res_data.val('AssId')
-=======
-        ori_sf_id = rgr_sf_id
-        sf_args = dict() if sf_data is None else sf_data
-        sf_args.update(ReservationOpportunityId=rgr_sf_id)
-        ass_id = ass_res_data.get('rgr_order_cl_fk')
->>>>>>> bbae1cf3
         if ass_id:
             sf_cl_id = self.cl_sf_id_by_ass_id(ass_id)
             if sf_cl_id:
@@ -1210,9 +1203,8 @@
             sf_rec['ResSfId'] = ''
             sf_cl_id, sf_opp_id, err_msg = self.sf_conn.res_upsert(sf_rec)
             self._warn("asd.sf_ass_res_upsert({}, {}, {}) cached ResSfId reset to {}; SF client={}; ori-/err='{}'/'{}'"
-                       .format(sf_id, ppf(sh_cl_data), ppf(ass_res_data), sf_opp_id, sf_cl_id, ori_err, err_msg),
+                       .format(ori_sf_id, ppf(sh_cl_data), ppf(ass_res_data), sf_opp_id, sf_cl_id, ori_err, err_msg),
                        notify=True)
-<<<<<<< HEAD
             sf_id = ''
 
         if not err_msg and (not sf_cl_id or not sf_opp_id):
@@ -1226,22 +1218,6 @@
                 and self.debug_level >= DEBUG_LEVEL_ENABLED:
             self._err("sf_ass_res_upsert({}, {}, {}) Reservation Opportunity Id discrepancy {} != {}"
                       .format(ori_sf_id, ppf(sh_cl_data), ppf(ass_res_data), sf_rec.val('ResSfId'), sf_opp_id))
-=======
-            rgr_sf_id = ''
-
-        if not err_msg and (not sf_cl_id or not sf_opp_id):
-            self._err("sf_res_upsert({}, {}, {}) SF push returned empty value: PersonAccount.Id={}; ResOppId={}; err={}"
-                      .format(ori_sf_id, ppf(sh_cl_data), ppf(ass_res_data), sf_cl_id, sf_opp_id, err_msg))
-        if not err_msg and sf_args.get('PersonAccountId') and sf_args['PersonAccountId'] != sf_cl_id \
-                and self.debug_level >= DEBUG_LEVEL_ENABLED:
-            self._err("sf_res_upsert({}, {}, {}) PersonAccountId/SfId discrepancy {} != {}"
-                      .format(ori_sf_id, ppf(sh_cl_data), ppf(ass_res_data), sf_args.get('PersonAccountId'), sf_cl_id))
-        if not err_msg and sf_args.get('ReservationOpportunityId') and sf_args['ReservationOpportunityId'] != sf_opp_id\
-                and self.debug_level >= DEBUG_LEVEL_ENABLED:
-            self._err("sf_res_upsert({}, {}, {}) Reservation Opportunity Id discrepancy {} != {}"
-                      .format(ori_sf_id, ppf(sh_cl_data), ppf(ass_res_data), sf_args['ReservationOpportunityId'],
-                              sf_opp_id))
->>>>>>> bbae1cf3
 
         if sync_cache:
             if sf_cl_id and ass_id:
@@ -1254,15 +1230,9 @@
             col_values = dict() if err_msg else dict(rgr_last_sync=datetime.datetime.now())
             if not sf_id and sf_opp_id:     # save just (re-)created ID of Reservation Opportunity in AssCache
                 col_values['rgr_sf_id'] = sf_opp_id
-<<<<<<< HEAD
             elif self.debug_level >= DEBUG_LEVEL_VERBOSE and sf_opp_id and sf_id and sf_opp_id != sf_id:
                 self._err("sf_ass_res_upsert({}, {}, {}) Reservation Opportunity ID discrepancy {} != {}"
-                          .format(sf_id, ppf(sh_cl_data), ppf(ass_res_data), sf_opp_id, sf_id))
-=======
-            elif self.debug_level >= DEBUG_LEVEL_ENABLED and sf_opp_id and rgr_sf_id and sf_opp_id != rgr_sf_id:
-                self._err("sf_res_upsert({}, {}, {}) Reservation Opportunity ID discrepancy {} != {}"
-                          .format(ori_sf_id, ppf(sh_cl_data), ppf(ass_res_data), sf_opp_id, rgr_sf_id))
->>>>>>> bbae1cf3
+                          .format(ori_sf_id, ppf(sh_cl_data), ppf(ass_res_data), sf_opp_id, sf_id))
 
             if col_values:
                 self.rgr_upsert(col_values,
@@ -1462,12 +1432,7 @@
                 self._warn("sh_res_change_to_ass(): res inv {}~{} fetch error={}"
                            .format(apt_wk, year, self.ass_db.last_err_msg))
 
-<<<<<<< HEAD
-        error_msg = ""
         ho_id = shd.val('ResHotelId')
-=======
-        ho_id = elem_value(shd, 'RES-HOTEL')    # SS/RES-SEARCH using RES-HOTEL instead of ID xml element
->>>>>>> bbae1cf3
         chk_values = dict(rgr_ho_fk=ho_id)
         res_id = shd.val('ResNo')
         sub_id = shd.val('ResSubNo')
@@ -1514,7 +1479,6 @@
             if self.ass_db.upsert('res_groups', upd_values, chk_values=chk_values, returning_column='rgr_pk'):
                 error_msg = self.ass_db.last_err_msg
             else:
-<<<<<<< HEAD
                 ass_res_rec.update(upd_values)
         if not error_msg:
             rgr_pk = ass_res_rec['rgr_pk'] = self.ass_db.fetch_value()
@@ -1571,64 +1535,6 @@
                     error_msg = self.ass_db.last_err_msg
                     break
                 ass_res_rec['rgc_list'].append(upd_values)
-=======
-                rgr_dict.update(upd_values)
-            if not error_msg:
-                rgr_pk = rgr_dict['rgr_pk'] = self.ass_db.fetch_value()
-
-                rgr_dict['rgc_list'] = list()
-                for arri in range(pax_count(shd)):
-                    occ_cl_pk = None
-                    sh_id = elem_value(shd, ['PERSON', 'GUEST-ID'], arri=arri)
-                    ac_id = elem_value(shd, ['PERSON', 'MATCHCODE'], arri=arri)
-                    if sh_id is None and ac_id is None:
-                        self._warn(err_pre + "ignoring unspecified person {}".format(arri + 1),
-                                   minimum_debug_level=DEBUG_LEVEL_VERBOSE)
-                        continue
-                    sn = elem_value(shd, ['PERSON', 'NAME'], arri=arri)
-                    fn = elem_value(shd, ['PERSON', 'NAME2'], arri=arri)
-                    if sh_id or ac_id:
-                        self._warn(err_pre + "ensure client {} {} for occupant {}/{}".format(fn, sn, sh_id, ac_id),
-                                   minimum_debug_level=DEBUG_LEVEL_VERBOSE)
-                        occ_cl_pk = self.cl_ensure_id(sh_id=sh_id, ac_id=ac_id,
-                                                      name=fn + " " + sn if fn and sn else sn or fn)
-                        if occ_cl_pk is None:
-                            self._warn(err_pre + "create client record for occupant {} {} {}/{} failed; ignored err={}"
-                                       .format(fn, sn, sh_id, ac_id, self.error_message),
-                                       minimum_debug_level=DEBUG_LEVEL_VERBOSE)
-                            self.error_message = ""
-                    room_seq = elem_value(shd, ['PERSON', 'ROOM-SEQ'], arri=arri)
-                    pers_seq = elem_value(shd, ['PERSON', 'ROOM-PERS-SEQ'], arri=arri)
-                    if room_seq is None:
-                        self._warn(err_pre + "ignoring unspecified room/person seq {}".format(arri + 1),
-                                   minimum_debug_level=DEBUG_LEVEL_VERBOSE)
-                        continue
-                    chk_values = dict(rgc_rgr_fk=rgr_pk, rgc_room_seq=int(room_seq), rgc_pers_seq=int(pers_seq))
-                    upd_values = chk_values.copy()
-                    upd_values\
-                        .update(rgc_surname=sn,
-                                rgc_firstname=fn,
-                                rgc_auto_generated=elem_value(shd, ['PERSON', 'AUTO-GENERATED'], arri=arri),
-                                rgc_occup_cl_fk=occ_cl_pk,
-                                # Sihot offers also PICKUP-TYPE-ARRIVAL(1=car, 2=van), we now use PICKUP-TIME-ARRIVAL
-                                # .. instead of ARR-TIME for the flight arr/dep (pg converts str into time object/value)
-                                rgc_flight_arr_comment=elem_value(shd, ['PERSON', 'PICKUP-COMMENT-ARRIVAL']),
-                                rgc_flight_arr_time=elem_value(shd, ['PERSON', 'PICKUP-TIME-ARRIVAL']),
-                                rgc_flight_dep_comment=elem_value(shd, ['PERSON', 'PICKUP-COMMENT-DEPARTURE']),
-                                rgc_flight_dep_time=elem_value(shd, ['PERSON', 'PICKUP-TIME-DEPARTURE']),
-                                # occupation data
-                                rgc_pers_type=elem_value(shd, ['PERSON', 'PERS-TYPE'], arri=arri),
-                                rgc_sh_pack=elem_value(shd, ['PERSON', 'R'], arri=arri),
-                                rgc_room_id=elem_value(shd, ['PERSON', 'RN'], arri=arri),
-                                )
-                    pers_dob = elem_value(shd, ['PERSON', 'DOB'], arri=arri)
-                    if pers_dob:
-                        upd_values.update(rgc_dob=datetime.datetime.strptime(pers_dob, SH_DATE_FORMAT))
-                    if self.ass_db.upsert('res_group_clients', upd_values, chk_values=chk_values):
-                        error_msg = self.ass_db.last_err_msg
-                        break
-                    rgr_dict['rgc_list'].append(upd_values)
->>>>>>> bbae1cf3
 
             if error_msg:
                 self.error_message = error_msg
