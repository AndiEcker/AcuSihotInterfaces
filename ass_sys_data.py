--- conflicted
+++ resolved
@@ -168,51 +168,51 @@
                    )
 
 
-def field_desc(field_name):
-    if field_name in FIELD_NAMES:
-        return FIELD_NAMES.get(field_name).get('Desc', "")
-
-
-def field_clients_idx(field_name):
-    if field_name in FIELD_NAMES:
-        return FIELD_NAMES.get(field_name).get('AssSysDataClientsIdx', -1)
-
-
-def ass_fld_name(field_name):
-    fld_name = field_name
-    field_map = FIELD_NAMES.get(field_name)
+def field_desc(code_field_name):
+    if code_field_name in FIELD_NAMES:
+        return FIELD_NAMES.get(code_field_name).get('Desc', "")
+
+
+def field_clients_idx(code_field_name):
+    if code_field_name in FIELD_NAMES:
+        return FIELD_NAMES.get(code_field_name).get('AssSysDataClientsIdx', -1)
+
+
+def ass_fld_name(code_field_name):
+    ass_field_name = code_field_name
+    field_map = FIELD_NAMES.get(code_field_name)
     if field_map:
-        fld_name = field_map.get('AssDb', field_name)
-    return fld_name
-
-
-def ac_col_name(field_name):
-    col_name = ""
-    field_map = FIELD_NAMES.get(field_name)
+        ass_field_name = field_map.get('AssDb', code_field_name)
+    return ass_field_name
+
+
+def ac_fld_name(code_field_name):
+    ac_field_name = ""
+    field_map = FIELD_NAMES.get(code_field_name)
     if field_map:
-        col_name = field_map.get('AcDb', field_name)
-    return col_name
-
-
-def sf_fld_name(field_name, sf_obj):
-    fld_name = field_name
-    field_map = FIELD_NAMES.get(field_name)
+        ac_field_name = field_map.get('AcDb', code_field_name)
+    return ac_field_name
+
+
+def sf_fld_name(code_field_name, sf_obj):
+    sf_field_name = code_field_name
+    field_map = FIELD_NAMES.get(code_field_name)
     if field_map:
-        fld_name = field_map.get(sf_obj, field_name)
-    return fld_name
-
-
-def sh_elem_name(field_name):
-    elem_name = ""
-    field_map = FIELD_NAMES.get(field_name)
+        sf_field_name = field_map.get(sf_obj, code_field_name)
+    return sf_field_name
+
+
+def sh_fld_name(code_field_name):
+    sh_field_name = ""
+    field_map = FIELD_NAMES.get(code_field_name)
     if field_map:
-        elem_name = field_map.get('Sihot', field_name)
-    return elem_name
-
-
-def sh_fld_value(sh_dict, field_name):
+        sh_field_name = field_map.get('Sihot', code_field_name)
+    return sh_field_name
+
+
+def sh_fld_value(sh_dict, code_field_name):
     ret = ""
-    fld = sh_elem_name(field_name)
+    fld = sh_fld_name(code_field_name)
     if not isinstance(fld, dict):
         ret = sh_dict[fld]      # normal field mapping
     elif 'getter' in fld:
@@ -220,13 +220,13 @@
     elif 'in_list' in fld:
         ret = list((sh_dict[_] for _ in fld.get('in_list') if sh_dict[_]))
 
-    if field_name == 'Email':
+    if code_field_name == 'Email':
         if isinstance(ret, list):
             for idx, email in enumerate(ret):
                 ret[idx], _ = correct_email(email)
         else:
             ret, _ = correct_email(ret)
-    elif field_name == 'Phone':
+    elif code_field_name == 'Phone':
         if isinstance(ret, list):
             for idx, phone in enumerate(ret):
                 ret[idx], _ = correct_phone(phone)
@@ -238,40 +238,40 @@
 
 def field_list_to_sf(code_list, sf_obj):
     sf_list = list()
-    for field_name in code_list:
-        sf_list.append(sf_fld_name(field_name, sf_obj))
+    for code_field_name in code_list:
+        sf_list.append(sf_fld_name(code_field_name, sf_obj))
     return sf_list
 
 
 def field_dict_to_sf(code_dict, sf_obj):
     sf_dict = dict()
-    for field_name, val in code_dict.items():
-        sf_key = sf_fld_name(field_name, sf_obj)
+    for code_field_name, val in code_dict.items():
+        sf_key = sf_fld_name(code_field_name, sf_obj)
         sf_dict[sf_key] = val
     return sf_dict
 
 
-def code_name(sf_fld, sf_obj):
-    for field_name, field_map in FIELD_NAMES.items():
-        if field_map.get(sf_obj) == sf_fld:
+def code_name(sf_field_name, sf_obj):
+    for code_field_name, field_map in FIELD_NAMES.items():
+        if field_map.get(sf_obj) == sf_field_name:
             break
     else:
-        field_name = sf_fld
-    return field_name
+        code_field_name = sf_field_name
+    return code_field_name
 
 
 def field_list_from_sf(sf_list, sf_obj):
     code_list = list()
-    for sf_fld in sf_list:
-        code_list.append(code_name(sf_fld, sf_obj))
+    for sf_field_name in sf_list:
+        code_list.append(code_name(sf_field_name, sf_obj))
     return code_list
 
 
 def field_dict_from_sf(sf_dict, sf_obj):
     code_dict = dict()
-    for sf_fld, val in sf_dict.items():
-        if sf_fld != 'attributes':
-            code_dict[code_name(sf_fld, sf_obj)] = val
+    for sf_field_name, val in sf_dict.items():
+        if sf_field_name != 'attributes':
+            code_dict[code_name(sf_field_name, sf_obj)] = val
     return code_dict
 
 
@@ -1484,13 +1484,8 @@
             elem_val = sh_cl_data.get(shn)
             if elem_val:
                 if isinstance(elem_val, list):
-<<<<<<< HEAD
                     self._warn("asd.sf_res_upsert({}, {}, {}); using first value '{}' for {} from list value {}"
                                .format(rgr_sf_id, sh_cl_data, ass_res_data, elem_val[0], sfn, elem_val))
-=======
-                    self._warn("asd.sf_res_upsert({}, {}, {}) stripping of extra items for {} from list value {}"
-                               .format(rgr_sf_id, sh_cl_data, ass_res_data, sfn, elem_val))
->>>>>>> 2d3b2bac
                     elem_val = elem_val[0]
                 sf_args[sfn] = elem_val
 
@@ -1629,7 +1624,7 @@
         guest = ClientToSihot(self.cae)
         col_values = dict()
         for fld, val in fields_dict.items():
-            col_name = ac_col_name(fld)
+            col_name = ac_fld_name(fld)
             if col_name and col_name in guest.acu_fld_names:
                 col_values[col_name] = val
         return guest.send_client_to_sihot(col_values)
