--- conflicted
+++ resolved
@@ -1491,13 +1491,8 @@
             elem_val = sh_cl_data.get(shn)
             if elem_val:
                 if isinstance(elem_val, list):
-<<<<<<< HEAD
-                    self._warn("asd.sf_res_upsert({}, {}, {}); using first value '{}' for {} from list value {}"
-                               .format(rgr_sf_id, sh_cl_data, ass_res_data, elem_val[0], sfn, elem_val))
-=======
                     self._warn("asd.sf_res_upsert({}, {}, {}) stripping of extra items for {} from list value {}"
                                .format(rgr_sf_id, ppf(sh_cl_data), ppf(ass_res_data), sfn, elem_val))
->>>>>>> 292b36fd
                     elem_val = elem_val[0]
                 sf_args[sfn] = elem_val
 
@@ -1639,8 +1634,8 @@
         guest = ClientToSihot(self.cae)
         col_values = dict()
         for fld, val in fields_dict.items():
-            col_name = ac_col_name(fld)
-            if col_name and col_name in guest.acu_fld_names:
+            col_name = ac_fld_name(fld)
+            if col_name and col_name in guest.acu_col_names:
                 col_values[col_name] = val
         return guest.send_client_to_sihot(col_values)
 
