--- conflicted
+++ resolved
@@ -276,7 +276,7 @@
         self._err = err_logger or _dummy_stub
         self._warn = warn_logger or _dummy_stub
         self._ctx_no_file = ctx_no_file
-        
+
         self.debug_level = cae.get_option('debugLevel')
 
         self.used_systems = UsedSystems(cae, SDI_ASS, SDI_ACU, SDI_SF, SDI_SH, **sys_credentials)
@@ -1421,14 +1421,10 @@
                 self._err("Reservation Opportunity ID discrepancy {} != {}".format(sf_opp_id, sf_res_id) + msg_sfx)
 
             if col_values:
-<<<<<<< HEAD
-                self.rgr_upsert(col_values, dict(rgr_ho_fk=ho_id, rgr_res_id=res_id, rgr_sub_id=sub_id), commit=True)
-=======
                 self.rgr_upsert(col_values,
                                 chk_values=dict(rgr_ho_fk=sf_rec.val('ResHotelId'), rgr_res_id=sf_rec.val('ResId'),
                                                 rgr_sub_id=sf_rec.val('ResSubId')),
                                 commit=True)
->>>>>>> 3b106fb1
                 if self.error_message:
                     err_msg += self.error_message
                     self.error_message = ""
@@ -1451,20 +1447,11 @@
 
         err_msg = self.connection(SDI_SF).room_change(rgr_sf_id, check_in, check_out, next_room_id)
         if err_msg and [frag for frag in self.sf_id_reset_fragments if frag in err_msg]:
-<<<<<<< HEAD
-            # reset (set last res change to midnight) to re-sync reservation (to get new ResOppId) and then try again
-            self.rgr_upsert(dict(rgr_last_change=datetime.date.today(), rgr_sf_id=None), dict(rgr_sf_id=rgr_sf_id),
-                            multiple_row_update=True, commit=True)
-            self._warn("asd.sf_room_change({}, {}, {}, {}) ResOppId reset; ori-/err='{}'/'{}'"
-                       .format(rgr_sf_id, check_in, check_out, next_room_id, err_msg, self.error_message),
-                       notify=True)
-=======
             # reset last-res-change-datetime to now for to re-sync reservation (to get new ResSfId) and then try again
             self.rgr_upsert(dict(rgr_last_change=datetime.datetime.now(), rgr_sf_id=None), dict(rgr_sf_id=rgr_sf_id),
                             multiple_row_update=True, commit=True)
             self._warn("ResSfId {} reset; ori-/err='{}'/'{}' in "
                        .format(rgr_sf_id, err_msg, self.error_message) + msg, notify=True)
->>>>>>> 3b106fb1
             self.error_message = ""
             return ""
 
